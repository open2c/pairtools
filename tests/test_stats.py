# -*- coding: utf-8 -*-
import os
import sys
import subprocess
from nose.tools import assert_raises
import numpy as np

testdir = os.path.dirname(os.path.realpath(__file__))


def test_mock_pairsam():
<<<<<<< HEAD
    mock_pairsam_path = os.path.join(testdir, "data", "mock.pairsam")
=======
    mock_pairsam_path = os.path.join(testdir, "data", "mock.4stats.pairs")
>>>>>>> 9a378fc2
    try:
        result = subprocess.check_output(
            ["python", "-m", "pairtools", "stats", mock_pairsam_path],
        ).decode("ascii")
    except subprocess.CalledProcessError as e:
        print(e.output)
        print(sys.exc_info())
        raise e

    stats = dict(
        l.strip().split("\t")
        for l in result.split("\n")
        if not l.startswith("#") and l.strip()
    )

    for k in stats:
        try:
            stats[k] = int(stats[k])
        except ValueError:
            stats[k] = float(stats[k])
    print(stats)

<<<<<<< HEAD
    assert stats["total"] == 8
    assert stats["total_single_sided_mapped"] == 2
    assert stats["total_mapped"] == 5
=======
    assert stats["total"] == 9
    assert stats["total_single_sided_mapped"] == 2
    assert stats["total_mapped"] == 6
    assert stats["total_dups"] == 1
>>>>>>> 9a378fc2
    assert stats["cis"] == 3
    assert stats["trans"] == 2
    assert stats["pair_types/UU"] == 4
    assert stats["pair_types/NU"] == 1
    assert stats["pair_types/WW"] == 1
    assert stats["pair_types/UR"] == 1
    assert stats["pair_types/MU"] == 1
<<<<<<< HEAD
=======
    assert stats["pair_types/DD"] == 1
>>>>>>> 9a378fc2
    assert stats["chrom_freq/chr1/chr2"] == 1
    assert stats["chrom_freq/chr1/chr1"] == 3
    assert stats["chrom_freq/chr2/chr3"] == 1
    assert all(
        stats[k] == 0
        for k in stats
        if k.startswith("dist_freq")
        and k not in ["dist_freq/1-2/++", "dist_freq/2-3/++", "dist_freq/32-56/++"]
    )

    assert stats["dist_freq/1-2/++"] == 1
    assert stats["dist_freq/2-3/++"] == 1
<<<<<<< HEAD
    assert stats["dist_freq/32-56/++"] == 1
=======
    assert stats["dist_freq/32-56/++"] == 1
    assert stats["summary/frac_cis"] == 0.6
    assert stats["summary/frac_cis_1kb+"] == 0
    assert stats["summary/frac_cis_2kb+"] == 0
    assert stats["summary/frac_cis_4kb+"] == 0
    assert stats["summary/frac_cis_10kb+"] == 0
    assert stats["summary/frac_cis_20kb+"] == 0
    assert stats["summary/frac_cis_40kb+"] == 0
    assert np.isclose(stats["summary/frac_dups"], 1 / 6)
>>>>>>> 9a378fc2
<|MERGE_RESOLUTION|>--- conflicted
+++ resolved
@@ -9,11 +9,7 @@
 
 
 def test_mock_pairsam():
-<<<<<<< HEAD
-    mock_pairsam_path = os.path.join(testdir, "data", "mock.pairsam")
-=======
     mock_pairsam_path = os.path.join(testdir, "data", "mock.4stats.pairs")
->>>>>>> 9a378fc2
     try:
         result = subprocess.check_output(
             ["python", "-m", "pairtools", "stats", mock_pairsam_path],
@@ -36,16 +32,10 @@
             stats[k] = float(stats[k])
     print(stats)
 
-<<<<<<< HEAD
-    assert stats["total"] == 8
-    assert stats["total_single_sided_mapped"] == 2
-    assert stats["total_mapped"] == 5
-=======
     assert stats["total"] == 9
     assert stats["total_single_sided_mapped"] == 2
     assert stats["total_mapped"] == 6
     assert stats["total_dups"] == 1
->>>>>>> 9a378fc2
     assert stats["cis"] == 3
     assert stats["trans"] == 2
     assert stats["pair_types/UU"] == 4
@@ -53,10 +43,7 @@
     assert stats["pair_types/WW"] == 1
     assert stats["pair_types/UR"] == 1
     assert stats["pair_types/MU"] == 1
-<<<<<<< HEAD
-=======
     assert stats["pair_types/DD"] == 1
->>>>>>> 9a378fc2
     assert stats["chrom_freq/chr1/chr2"] == 1
     assert stats["chrom_freq/chr1/chr1"] == 3
     assert stats["chrom_freq/chr2/chr3"] == 1
@@ -66,12 +53,8 @@
         if k.startswith("dist_freq")
         and k not in ["dist_freq/1-2/++", "dist_freq/2-3/++", "dist_freq/32-56/++"]
     )
-
     assert stats["dist_freq/1-2/++"] == 1
     assert stats["dist_freq/2-3/++"] == 1
-<<<<<<< HEAD
-    assert stats["dist_freq/32-56/++"] == 1
-=======
     assert stats["dist_freq/32-56/++"] == 1
     assert stats["summary/frac_cis"] == 0.6
     assert stats["summary/frac_cis_1kb+"] == 0
@@ -81,4 +64,6 @@
     assert stats["summary/frac_cis_20kb+"] == 0
     assert stats["summary/frac_cis_40kb+"] == 0
     assert np.isclose(stats["summary/frac_dups"], 1 / 6)
->>>>>>> 9a378fc2
+    assert stats["dist_freq/1-2/++"] == 1
+    assert stats["dist_freq/2-3/++"] == 1
+    assert stats["dist_freq/32-56/++"] == 1