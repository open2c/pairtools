# -*- coding: utf-8 -*-
import os
import sys
import subprocess
import pytest
import tempfile

testdir = os.path.dirname(os.path.realpath(__file__))

tmpdir = tempfile.TemporaryDirectory()
tmpdir_name = tmpdir.name

mock_pairsam_path_dedup = os.path.join(testdir, "data", "mock.4dedup.pairsam")
mock_pairsam_path_dedup_diff_colnames = os.path.join(
    testdir, "data", "mock.4dedup_diffcolnames.pairsam"
)

dedup_path = os.path.join(tmpdir_name, "dedup.pairsam")
unmapped_path = os.path.join(tmpdir_name, "unmapped.pairsam")
dups_path = os.path.join(tmpdir_name, "dups.pairsam")

dedup_path_cython = os.path.join(tmpdir_name, "dedup.cython.pairsam")
unmapped_path_cython = os.path.join(tmpdir_name, "unmapped.cython.pairsam")
dups_path_cython = os.path.join(tmpdir_name, "dups.cython.pairsam")

dedup_max_path = os.path.join(tmpdir_name, "dedup_max.pairsam")
unmapped_max_path = os.path.join(tmpdir_name, "unmapped_max.pairsam")
dups_max_path = os.path.join(tmpdir_name, "dups_max.pairsam")

dedup_markdups_path = os.path.join(tmpdir_name, "dedup.markdups.pairsam")
unmapped_markdups_path = os.path.join(tmpdir_name, "unmapped.markdups.pairsam")
dups_markdups_path = os.path.join(tmpdir_name, "dups.markdups.pairsam")

dedup_path_diff_colnames = os.path.join(tmpdir_name, "dedup.diff_colnames.pairsam")
unmapped_path_diff_colnames = os.path.join(
    tmpdir_name, "unmapped.diff_colnames.pairsam"
)
dups_path_diff_colnames = os.path.join(tmpdir_name, "dups.diff_colnames.pairsam")

max_mismatch = 1

mock_empty_pairsam_path_dedup = os.path.join(testdir, "data", "mock_empty.4dedup.pairsam")
empty_dedup_path = os.path.join(tmpdir_name, "empty_dedup.pairsam")


@pytest.fixture
def setup_dedup():
    try:
        subprocess.check_output(
            [
                "python",
                "-m",
                "pairtools",
                "dedup",
                mock_pairsam_path_dedup,
                "--output",
                dedup_path,
                "--output-dups",
                dups_path,
                "--output-unmapped",
                unmapped_path,
                "--max-mismatch",
                str(max_mismatch),
            ],
        )
        subprocess.check_output(
            [
                "python",
                "-m",
                "pairtools",
                "dedup",
                mock_pairsam_path_dedup,
                "--output",
                dedup_path_cython,
                "--output-dups",
                dups_path_cython,
                "--output-unmapped",
                unmapped_path_cython,
                "--max-mismatch",
                str(max_mismatch),
                "--backend",
                "cython",
            ],
        )
        subprocess.check_output(
            [
                "python",
                "-m",
                "pairtools",
                "dedup",
                mock_pairsam_path_dedup,
                "--output",
                dedup_max_path,
                "--output-dups",
                dups_max_path,
                "--output-unmapped",
                unmapped_max_path,
                "--max-mismatch",
                str(max_mismatch),
                "--method",
                "max",
            ],
        )
        subprocess.check_output(
            [
                "python",
                "-m",
                "pairtools",
                "dedup",
                mock_pairsam_path_dedup,
                "--mark-dups",
                "--output",
                dedup_markdups_path,
                "--output-dups",
                dups_markdups_path,
                "--output-unmapped",
                unmapped_markdups_path,
                "--max-mismatch",
                str(max_mismatch),
            ],
        )
        subprocess.check_output(
            [
                "python",
                "-m",
                "pairtools",
                "dedup",
<<<<<<< HEAD
                mock_pairsam_path_dedup_diff_colnames,
                "--mark-dups",
                "--output",
                dedup_path_diff_colnames,
                "--output-dups",
                dups_path_diff_colnames,
                "--output-unmapped",
                unmapped_path_diff_colnames,
                "--max-mismatch",
                str(max_mismatch),
                "--c1",
                "chr1",
                "--c2",
                "chr2",
                "--p1",
                "p1",
                "--p2",
                "p2",
                "--s1",
                "str1",
                "--s2",
                "str2",
=======
                mock_empty_pairsam_path_dedup,
                "--output",
                empty_dedup_path,
>>>>>>> 7cd8c9a4
            ],
        )
    except subprocess.CalledProcessError as e:
        print(e.output)
        print(sys.exc_info())
        raise e


def test_mock_pairsam(setup_dedup):

    pairsam_pairs = [
        l.strip().split("\t")
        for l in open(mock_pairsam_path_dedup, "r")
        if not l.startswith("#") and l.strip()
    ]
    for (ddp, up, dp) in [
        (dedup_path, unmapped_path, dups_path),
        (dedup_max_path, unmapped_max_path, dups_max_path),
        (dedup_markdups_path, unmapped_markdups_path, dups_markdups_path),
        (
            dedup_path_diff_colnames,
            unmapped_path_diff_colnames,
            dups_path_diff_colnames,
        ),
    ]:

        dedup_pairs = [
            l.strip().split("\t")
            for l in open(ddp, "r")
            if not l.startswith("#") and l.strip()
        ]
        unmapped_pairs = [
            l.strip().split("\t")
            for l in open(up, "r")
            if not l.startswith("#") and l.strip()
        ]
        dup_pairs = [
            l.strip().split("\t")
            for l in open(dp, "r")
            if not l.startswith("#") and l.strip()
        ]

        # check that at least a few pairs remained in deduped and dup files
        assert len(dedup_pairs) > 0
        assert len(dup_pairs) > 0
        assert len(unmapped_pairs) > 0
        import pandas as pd

        # check that all pairsam entries survived deduping:

        assert len(dedup_pairs) + len(unmapped_pairs) + len(dup_pairs) == len(
            pairsam_pairs
        )

        def pairs_overlap(pair1, pair2, max_mismatch):
            overlap = (
                (pair1[1] == pair2[1])
                and (pair1[3] == pair2[3])
                and (pair1[5] == pair2[5])
                and (pair1[6] == pair2[6])
                and (abs(int(pair1[2]) - int(pair2[2])) <= max_mismatch)
                and (abs(int(pair1[4]) - int(pair2[4])) <= max_mismatch)
            )
            return overlap

        # check that deduped pairs do not overlap
        assert all(
            [
                not pairs_overlap(pair1, pair2, max_mismatch)
                for i, pair1 in enumerate(dedup_pairs)
                for j, pair2 in enumerate(dedup_pairs)
                if i != j
            ]
        )

        # check that the removed duplicates overlap with at least one of the
        # deduplicated entries
        assert all(
            [
                any([pairs_overlap(pair1, pair2, 3) for pair2 in dedup_pairs])
                for pair1 in dup_pairs
            ]
        )
        empty_dedup_pairs = [
            l.strip().split("\t")
            for l in open(empty_dedup_path, "r")
            if not l.startswith("#") and l.strip()
        ]
        assert len(empty_dedup_pairs) == 0

    tmpdir.cleanup()<|MERGE_RESOLUTION|>--- conflicted
+++ resolved
@@ -125,7 +125,6 @@
                 "-m",
                 "pairtools",
                 "dedup",
-<<<<<<< HEAD
                 mock_pairsam_path_dedup_diff_colnames,
                 "--mark-dups",
                 "--output",
@@ -148,11 +147,6 @@
                 "str1",
                 "--s2",
                 "str2",
-=======
-                mock_empty_pairsam_path_dedup,
-                "--output",
-                empty_dedup_path,
->>>>>>> 7cd8c9a4
             ],
         )
     except subprocess.CalledProcessError as e:
