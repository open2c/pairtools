--- conflicted
+++ resolved
@@ -50,8 +50,10 @@
                 Extension(
                     name,
                     [src_file],
-                    extra_link_args=pysam.get_libraries(),
+                    extra_link_args=['-Wl,-rpath=$ORIGIN/../../pysam'],  # Bake rpath to ensure libs are found when installed in a virtual env. or user space
                     include_dirs=pysam.get_include(),
+                    library_dirs=pysam.get_include(),
+                    libraries=[lib.split('/').pop()[3:-3] for lib in pysam.get_libraries()],
                     define_macros=pysam.get_defines(),
                 )
             )
@@ -60,16 +62,7 @@
                 Extension(
                     name,
                     [src_file],
-<<<<<<< HEAD
                     language="c++",
-=======
-                    extra_link_args=['-Wl,-rpath=$ORIGIN/../../pysam'],  # Bake rpath to ensure libs are found when installed in a virtual env. or user space
-                    include_dirs=pysam.get_include(),
-                    library_dirs=pysam.get_include(),
-                    libraries=[lib.split('/').pop()[3:-3] for lib in pysam.get_libraries()],
-                    define_macros=pysam.get_defines(),
-                    #extra_objects=pysam.get_libraries(),
->>>>>>> ef1d70dc
                 )
             )
 
