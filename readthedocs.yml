
# .readthedocs.yml
version: 2

build:
  os: ubuntu-22.04
  tools:
    python: "3.10"

sphinx:
  configuration: doc/conf.py

python:
  install:
    - method: pip
      path: .
      extra_requirements:
<<<<<<< HEAD
        - docs
=======
        - doc
>>>>>>> 8e85c4fb
<|MERGE_RESOLUTION|>--- conflicted
+++ resolved
@@ -15,8 +15,4 @@
     - method: pip
       path: .
       extra_requirements:
-<<<<<<< HEAD
-        - docs
-=======
-        - doc
->>>>>>> 8e85c4fb
+        - doc