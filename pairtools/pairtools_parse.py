--- conflicted
+++ resolved
@@ -322,87 +322,4 @@
 
 
 if __name__ == '__main__':
-<<<<<<< HEAD
-    parse()
-=======
-    parse()
-
-
-def parse_alternative_algns(samcols):
-    """ The function is broken and not used in the code. TODO: remove or fix parse_alternative_algns """
-    alt_algns = []
-    for col in samcols[11:]:
-        if not col.startswith('XA:Z:'):
-            continue
-
-        for SA in col[5:].split(';'):
-            if not SA:
-                continue
-            SAcols = SA.split(',')
-
-            chrom = SAcols[0] 
-            strand = '-' if SAcols[1]<0 else '+'
-
-            cigar = parse_cigar(SAcols[2])
-            NM = SAcols[3] 
-
-            pos = _pairsam_format.UNMAPPED_POS
-            if strand == '+':
-                pos = int(SAcols[1])
-            else:
-                pos = int(SAcols[1]) + cigar['algn_ref_span']
-
-            alt_algns.append({
-                'chrom': chrom,
-                'pos': pos,
-                'strand': strand,
-                'mapq': mapq,
-                'is_mapped': True,
-                'is_unique': False,
-                'is_linear': None,
-                'cigar': cigar,
-                'NM': NM,
-                'dist_to_5': cigar['clip5_ref'] if strand == '+' else cigar['clip3_ref'],
-            })
-
-    return supp_algns
-
-#def parse_supp(samcols, min_mapq):
-#    supp_algns = []
-#    for col in samcols[11:]:
-#        if not col.startswith('SA:Z:'):
-#            continue
-#
-#        for SA in col[5:].split(';'):
-#            if not SA:
-#                continue
-#            SAcols = SA.split(',')
-#            mapq = int(SAcols[4])
-#            is_unique = (mapq >= min_mapq)
-#
-#            chrom = SAcols[0] if is_unique else _pairsam_format.UNMAPPED_CHROM
-#            strand = SAcols[2] if is_unique else _pairsam_format.UNMAPPED_STRAND
-#
-#            cigar = parse_cigar(SAcols[3])
-#
-#            pos = _pairsam_format.UNMAPPED_POS
-#            if is_unique:
-#                if strand == '+':
-#                    pos = int(SAcols[1])
-#                else:
-#                    pos = int(SAcols[1]) + cigar['algn_ref_span']
-#
-#            supp_algns.append({
-#                'chrom': chrom,
-#                'pos': pos,
-#                'strand': strand,
-#                'mapq': mapq,
-#                'is_mapped': True,
-#                'is_unique': is_unique,
-#                'is_linear': None,
-#                'cigar': cigar,
-#                'dist_to_5': cigar['clip5_ref'] if strand == '+' else cigar['clip3_ref'],
-#            })
-#
-#    return supp_algns
->>>>>>> 178cf499
+    parse()