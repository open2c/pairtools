"""
Set of functions used for pairsam parse, migrated from pairtools/pairtools_parse.py
"""

from . import _pairsam_format

<<<<<<< HEAD
def streaming_classify(
    instream,
    outstream,
    chromosomes,
    min_mapq,
    max_molecule_size,
    drop_readid,
    drop_seq,
    drop_sam,
    add_junction_index,
    add_columns,
    out_alignments_stream,
    out_stat,
    **kwargs
):
    """
    Parse input sam file and write to the outstream(s)
    """

    pysam_backend = kwargs.get("pysam_backend", False)
    parse2 = kwargs.get("parse2", False)

    ### Store output parameters in usable form:
    chrom_enum = dict(
        zip(
            [_pairsam_format.UNMAPPED_CHROM] + list(chromosomes),
            range(len(chromosomes) + 1),
        )
    )
    sam_tags = [col for col in add_columns if len(col) == 2 and col.isupper()]
    store_seq = "seq" in add_columns

    ### Create temporary variables that will be populated by parsing reads at each iteration over input:
    prev_readID = ""  # Placeholder for the read id
    sams1 = []  # Placeholder for the left alignments
    sams2 = []  # Placeholder for the right alignments
    aligned_segment = ""  # Placeholder for each aligned segment

    ### Compile readID transformation if requested:
    readID_transform = kwargs.get("readid_transform", None)
    if readID_transform is not None:
        readID_transform = compile(readID_transform, "<string>", "eval")

    ### Iterate over the input pysam:
    instream = iter(instream)
    while aligned_segment is not None:
        aligned_segment = next(
            instream, None
        )  # required for proper parsing of the last read

        if pysam_backend:
            readID = aligned_segment.query_name if aligned_segment else None
        else:
            readID = aligned_segment.split("\t", 1)[0] if aligned_segment else None
        if readID_transform is not None and readID is not None:
            readID = eval(readID_transform)

        # Perform parsing and writing when all the segments are parsed from the read:
        if not (aligned_segment) or ((readID != prev_readID) and prev_readID):

            if not parse2:
                parsed_pair = parse_sams_into_pair(
                    sams1,
                    sams2,
                    min_mapq,
                    max_molecule_size,
                    kwargs["max_inter_align_gap"],
                    kwargs["walks_policy"],
                    kwargs["report_alignment_end"] == "3",
                    sam_tags,
                    store_seq,
                    pysam_backend,
                )
            else: # parse2 mode requested:
                parsed_pair = parse2_sams_into_pair(
                    sams1,
                    sams2,
                    min_mapq,
                    kwargs["max_inter_align_gap"],
                    kwargs["max_fragment_size"],
                    sam_tags,
                    store_seq,
                    kwargs["single_end"],
                    kwargs["coordinate_system"],
                    pysam_backend,
                )

            for (
                algn1,
                algn2,
                all_algns1,
                all_algns2,
                junction_index,
            ) in parsed_pair:

                if parse2: # Set the alignment end
                    if kwargs["report_alignment_end"] == "5":
                        algn1["pos"] = algn1["pos5"]
                        algn2["pos"] = algn2["pos5"]
                    else:
                        algn1["pos"] = algn1["pos3"]
                        algn2["pos"] = algn2["pos3"]

                flip_pair = (not kwargs["no_flip"]) and (
                    not check_pair_order(algn1, algn2, chrom_enum)
                )

                if flip_pair:
                    algn1, algn2 = algn2, algn1
                    sams1, sams2 = sams2, sams1

                write_pairsam(
                    algn1,
                    algn2,
                    prev_readID,
                    junction_index,
                    sams1,
                    sams2,
                    outstream,
                    drop_readid,
                    drop_sam,
                    add_junction_index,
                    add_columns,
                    pysam_backend,
                )

                # add a pair to PairCounter if stats output is requested:
                if out_stat:
                    out_stat.add_pair(
                        algn1["chrom"],
                        int(algn1["pos"]),
                        algn1["strand"],
                        algn2["chrom"],
                        int(algn2["pos"]),
                        algn2["strand"],
                        algn1["type"] + algn2["type"],
                    )

                if out_alignments_stream: # Note that this mode is not guaranteed to work in parse2:
                    write_all_algnments(
                        prev_readID, all_algns1, all_algns2, out_alignments_stream
                    )

            sams1.clear()
            sams2.clear()

        if aligned_segment is not None:
            if pysam_backend:
                push_pysam(aligned_segment, drop_seq, sams1, sams2)
            else:
                push_sam(aligned_segment, drop_seq, sams1, sams2)
            prev_readID = readID

=======
>>>>>>> bb5e919e

def parse_sams_into_pair(
    sams1,
    sams2,
    min_mapq,
    max_molecule_size,
    max_inter_align_gap,
    walks_policy,
    report_3_alignment_end,
    sam_tags,
<<<<<<< HEAD
    store_seq,
    pysam_backend,
=======
    store_seq
>>>>>>> bb5e919e
):
    """
    Parse sam entries corresponding to a Hi-C molecule into alignments
    for a Hi-C pair.
    Returns
    -------
    algn1, algn2: dict
        Two alignments selected for reporting as a Hi-C pair.
    algns1, algns2
        All alignments, sorted according to their order in on a read.
    junction_index
        Junction index of a pair in the molecule.
    """

    # Check if there is at least one SAM entry per side:
    if (len(sams1) == 0) or (len(sams2) == 0):
        algns1 = [empty_alignment()]
        algns2 = [empty_alignment()]
        algns1[0]["type"] = "X"
        algns2[0]["type"] = "X"
        junction_index = "1u"  # By default, assume each molecule is a single ligation with single unconfirmed junction
        return [[algns1[0], algns2[0], algns1, algns2, junction_index]]

    # Generate a sorted, gap-filled list of all alignments
<<<<<<< HEAD
    algns1 = [
        parse_algn_pysam(sam, min_mapq, report_3_alignment_end, sam_tags, store_seq)
        if pysam_backend
        else parse_algn(
            sam.rstrip().split("\t"),
            min_mapq,
            report_3_alignment_end,
            sam_tags,
            store_seq,
        )
        for sam in sams1
    ]
    algns2 = [
        parse_algn_pysam(sam, min_mapq, report_3_alignment_end, sam_tags, store_seq)
        if pysam_backend
        else parse_algn(
            sam.rstrip().split("\t"),
            min_mapq,
            report_3_alignment_end,
            sam_tags,
            store_seq,
        )
        for sam in sams2
    ]
=======
    algns1 = [ parse_algn_pysam(sam, min_mapq, report_3_alignment_end, sam_tags, store_seq) for sam in sams1 ]
    algns2 = [ parse_algn_pysam(sam, min_mapq, report_3_alignment_end, sam_tags, store_seq) for sam in sams2 ]
>>>>>>> bb5e919e
    algns1 = sorted(algns1, key=lambda algn: algn["dist_to_5"])
    algns2 = sorted(algns2, key=lambda algn: algn["dist_to_5"])

    if max_inter_align_gap is not None:
        _convert_gaps_into_alignments(algns1, max_inter_align_gap)
        _convert_gaps_into_alignments(algns2, max_inter_align_gap)

    # Define the type of alignment on each side.
    # The most important split is between chimeric alignments and linear
    # alignments.

    is_chimeric_1 = len(algns1) > 1
    is_chimeric_2 = len(algns2) > 1

    hic_algn1 = algns1[0]
    hic_algn2 = algns2[0]
    junction_index = "1u"  # By default, assume each molecule is a single ligation with single unconfirmed junction

    # Parse chimeras
    rescued_linear_side = None
    if is_chimeric_1 or is_chimeric_2:

        # Report all the linear alignments in a read pair
        if walks_policy == "all":
<<<<<<< HEAD
            # Report linear alignments after deduplication of complex walks with default settings:
            return parse_complex_walk(algns1, algns2, max_molecule_size, 'read')
=======
            # Report linear alignments after deduplication of complex walks
            return rescue_complex_walk(algns1, algns2, max_molecule_size)
>>>>>>> bb5e919e

        # Report only two alignments for a read pair
        rescued_linear_side = rescue_walk(algns1, algns2, max_molecule_size)

        # Walk was rescued as a simple walk:
        if rescued_linear_side is not None:
            junction_index = (
                f'{1}{"f" if rescued_linear_side==1 else "r"}'  # TODO: replace
            )
        # Walk is unrescuable:
        else:
            if walks_policy == "mask":
                hic_algn1 = _mask_alignment(dict(hic_algn1))
                hic_algn2 = _mask_alignment(dict(hic_algn2))
                hic_algn1["type"] = "W"
                hic_algn2["type"] = "W"

            elif walks_policy == "5any":
                hic_algn1 = algns1[0]
                hic_algn2 = algns2[0]

            elif walks_policy == "5unique":
                hic_algn1 = algns1[0]
                for algn in algns1:
                    if algn["is_mapped"] and algn["is_unique"]:
                        hic_algn1 = algn
                        break

                hic_algn2 = algns2[0]
                for algn in algns2:
                    if algn["is_mapped"] and algn["is_unique"]:
                        hic_algn2 = algn
                        break

            elif walks_policy == "3any":
                hic_algn1 = algns1[-1]
                hic_algn2 = algns2[-1]

            elif walks_policy == "3unique":
                hic_algn1 = algns1[-1]
                for algn in algns1[::-1]:
                    if algn["is_mapped"] and algn["is_unique"]:
                        hic_algn1 = algn
                        break

                hic_algn2 = algns2[-1]
                for algn in algns2[::-1]:
                    if algn["is_mapped"] and algn["is_unique"]:
                        hic_algn2 = algn
                        break

            # lower-case reported walks on the chimeric side
            if walks_policy != "mask":
                if is_chimeric_1:
                    hic_algn1 = dict(hic_algn1)
                    hic_algn1["type"] = hic_algn1["type"].lower()
                if is_chimeric_2:
                    hic_algn2 = dict(hic_algn2)
                    hic_algn2["type"] = hic_algn2["type"].lower()
<<<<<<< HEAD

    return [[hic_algn1, hic_algn2, algns1, algns2, junction_index]]
=======

    return [[hic_algn1, hic_algn2, algns1, algns2, junction_index]]

>>>>>>> bb5e919e

def parse_cigar_pysam(read):
    """Parse cigar tuples reported as cigartuples of pysam read entry.
    Reports alignment span, clipped nucleotides and more.
    See https://pysam.readthedocs.io/en/latest/api.html#pysam.AlignedSegment.cigartuples

<<<<<<< HEAD
def parse_cigar(cigar):
    """Parse cigar string."""
=======
    :param read: input pysam read entry
    :return: parsed aligned entry (dictionary)

    """
>>>>>>> bb5e919e
    matched_bp = 0
    algn_ref_span = 0
    algn_read_span = 0
    read_len = 0
    clip5_ref = 0
    clip3_ref = 0

<<<<<<< HEAD
    if cigar != "*":
        cur_num = 0
        for char in cigar:
            charval = ord(char)
            if charval >= 48 and charval <= 57:
                cur_num = cur_num * 10 + (charval - 48)
            else:
                if char == "M":
                    matched_bp += cur_num
                    algn_ref_span += cur_num
                    algn_read_span += cur_num
                    read_len += cur_num
                elif char == "I":
                    algn_read_span += cur_num
                    read_len += cur_num
                elif char == "D":
                    algn_ref_span += cur_num
                elif char == "S" or char == "H":
                    read_len += cur_num
                    if matched_bp == 0:
                        clip5_ref = cur_num
                    else:
                        clip3_ref = cur_num

                cur_num = 0
=======
    cigarstring = read.cigarstring
    cigartuples = read.cigartuples
    if cigartuples is not None:
        for operation, length in cigartuples:
            if operation == 0:  # M, match
                matched_bp += length
                algn_ref_span += length
                algn_read_span += length
                read_len += length
            elif operation == 1:  # I, insertion
                algn_read_span += length
                read_len += length
            elif operation == 2:  # D, deletion
                algn_ref_span += length
            elif (
                operation == 4 or operation == 5
            ):  # S and H, soft clip and hard clip, respectively
                read_len += length
                if matched_bp == 0:
                    clip5_ref = length
                else:
                    clip3_ref = length
>>>>>>> bb5e919e

    return {
        "clip5_ref": clip5_ref,
        "clip3_ref": clip3_ref,
<<<<<<< HEAD
        "cigar": cigar,
        "algn_ref_span": algn_ref_span,
        "algn_read_span": algn_read_span,
        "read_len": read_len,
        "matched_bp": matched_bp,
    }


def parse_cigar_pysam(read):
    """Parse cigar tuples reported as cigartuples of pysam read entry.
    Reports alignment span, clipped nucleotides and more.
    See https://pysam.readthedocs.io/en/latest/api.html#pysam.AlignedSegment.cigartuples

    :param read: input pysam read entry
    :return: parsed aligned entry (dictionary)

    """
    matched_bp = 0
    algn_ref_span = 0
    algn_read_span = 0
    read_len = 0
    clip5_ref = 0
    clip3_ref = 0

    cigarstring = read.cigarstring
    cigartuples = read.cigartuples
    if cigartuples is not None:
        for operation, length in cigartuples:
            if operation == 0:  # M, match
                matched_bp += length
                algn_ref_span += length
                algn_read_span += length
                read_len += length
            elif operation == 1:  # I, insertion
                algn_read_span += length
                read_len += length
            elif operation == 2:  # D, deletion
                algn_ref_span += length
            elif (
                operation == 4 or operation == 5
            ):  # S and H, soft clip and hard clip, respectively
                read_len += length
                if matched_bp == 0:
                    clip5_ref = length
                else:
                    clip3_ref = length

    return {
        "clip5_ref": clip5_ref,
        "clip3_ref": clip3_ref,
=======
>>>>>>> bb5e919e
        "cigar": cigarstring,
        "algn_ref_span": algn_ref_span,
        "algn_read_span": algn_read_span,
        "read_len": read_len,
        "matched_bp": matched_bp,
    }


def empty_alignment():
    return {
        "chrom": _pairsam_format.UNMAPPED_CHROM,
        "pos5": _pairsam_format.UNMAPPED_POS,
        "pos3": _pairsam_format.UNMAPPED_POS,
        "pos": _pairsam_format.UNMAPPED_POS,
        "strand": _pairsam_format.UNMAPPED_STRAND,
        "dist_to_5": 0,
        "dist_to_3": 0,
        "mapq": 0,
        "is_unique": False,
        "is_mapped": False,
        "is_linear": True,
        "cigar": "*",
        "algn_ref_span": 0,
        "algn_read_span": 0,
        "matched_bp": 0,
        "clip3_ref": 0,
        "clip5_ref": 0,
        "read_len": 0,
        "type": "N",
    }


<<<<<<< HEAD
def parse_algn(
    samcols, min_mapq, report_3_alignment_end=False, sam_tags=None, store_seq=False
):
    """Parse sam alignments."""
    is_mapped = (int(samcols[1]) & 0x04) == 0
    mapq = int(samcols[4])
    is_unique = mapq >= min_mapq
    is_linear = not any([col.startswith("SA:Z:") for col in samcols[11:]])
=======
def parse_algn_pysam(
    sam, min_mapq, report_3_alignment_end=False, sam_tags=None, store_seq=False
):
    """Parse alignments from pysam AlignedSegment entry
    :param sam: input pysam AlignedSegment entry
    :param min_mapq: minimal MAPQ to consider as a proper alignment
    :param report_3_alignment_end: if True, 3'-end of alignment will be reported as position
    :param sam_tags: list of sam tags to store
    :param store_seq: if True, the sequence will be parsed and stored in the output
    :return: parsed aligned entry (dictionary)
    """

    flag = sam.flag
    is_mapped = (flag & 0x04) == 0
    mapq = sam.mapq
    is_unique = sam.is_unique(min_mapq)
    is_linear = sam.is_linear
>>>>>>> bb5e919e

    cigar = parse_cigar_pysam(sam)

    if is_mapped:
<<<<<<< HEAD
        if (int(samcols[1]) & 0x10) == 0:
=======
        if (flag & 0x10) == 0:
>>>>>>> bb5e919e
            strand = "+"
            dist_to_5 = cigar["clip5_ref"]
            dist_to_3 = cigar["clip3_ref"]
        else:
            strand = "-"
            dist_to_5 = cigar["clip3_ref"]
            dist_to_3 = cigar["clip5_ref"]

        if is_unique:
<<<<<<< HEAD
            chrom = samcols[2]
            if strand == "+":
                pos5 = int(samcols[3])
                pos3 = int(samcols[3]) + cigar["algn_ref_span"] - 1
            else:
                pos5 = int(samcols[3]) + cigar["algn_ref_span"] - 1
                pos3 = int(samcols[3])
=======
            chrom = sam.reference_name
            if strand == "+":
                pos5 = (
                    sam.reference_start + 1
                )  # Note that pysam output is zero-based, thus add +1
                pos3 = sam.reference_end + cigar["algn_ref_span"]  # - 1
            else:
                pos5 = sam.reference_start + cigar["algn_ref_span"]  # - 1
                pos3 = (
                    sam.reference_end + 1
                )  # Note that pysam output is zero-based, thus add +1
>>>>>>> bb5e919e
        else:
            chrom = _pairsam_format.UNMAPPED_CHROM
            strand = _pairsam_format.UNMAPPED_STRAND
            pos5 = _pairsam_format.UNMAPPED_POS
            pos3 = _pairsam_format.UNMAPPED_POS
    else:
        chrom = _pairsam_format.UNMAPPED_CHROM
        strand = _pairsam_format.UNMAPPED_STRAND
        pos5 = _pairsam_format.UNMAPPED_POS
        pos3 = _pairsam_format.UNMAPPED_POS

        dist_to_5 = 0
        dist_to_3 = 0

    algn = {
        "chrom": chrom,
        "pos5": pos5,
        "pos3": pos3,
        "strand": strand,
        "mapq": mapq,
        "is_mapped": is_mapped,
        "is_unique": is_unique,
        "is_linear": is_linear,
        "dist_to_5": dist_to_5,
        "dist_to_3": dist_to_3,
        "type": ("N" if not is_mapped else ("M" if not is_unique else "U")),
    }

    algn.update(cigar)

    algn["pos"] = algn["pos3"] if report_3_alignment_end else algn["pos5"]

    ### Add tags to the alignment:
    if sam_tags:
        tags = sam.tags
        for tag in sam_tags:
            algn[tag] = ""

        for col, value in tags:
            for tag in sam_tags:
<<<<<<< HEAD
                if col.startswith(tag + ":"):
                    algn[tag] = col[5:]
                    continue

    if store_seq:
        algn["seq"] = samcols[9]

    return algn


def parse_algn_pysam(
    sam, min_mapq, report_3_alignment_end=False, sam_tags=None, store_seq=False
):
    """Parse alignments from pysam AlignedSegment entry
    :param sam: input pysam AlignedSegment entry
    :param min_mapq: minimal MAPQ to consider as a proper alignment
    :param report_3_alignment_end: if True, 3'-end of alignment will be reported as position
    :param sam_tags: list of sam tags to store
    :param store_seq: if True, the sequence will be parsed and stored in the output
    :return: parsed aligned entry (dictionary)
    """

    flag = sam.flag
    is_mapped = (flag & 0x04) == 0
    mapq = sam.mapq
    is_unique = sam.is_unique(min_mapq)
    is_linear = sam.is_linear

    cigar = parse_cigar_pysam(sam)

    if is_mapped:
        if (flag & 0x10) == 0:
            strand = "+"
            dist_to_5 = cigar["clip5_ref"]
            dist_to_3 = cigar["clip3_ref"]
        else:
            strand = "-"
            dist_to_5 = cigar["clip3_ref"]
            dist_to_3 = cigar["clip5_ref"]

        if is_unique:
            chrom = sam.reference_name
            if strand == "+":
                pos5 = (
                    sam.reference_start + 1
                )  # Note that pysam output is zero-based, thus add +1
                pos3 = sam.reference_end + cigar["algn_ref_span"]  # - 1
            else:
                pos5 = sam.reference_start + cigar["algn_ref_span"]  # - 1
                pos3 = (
                    sam.reference_end + 1
                )  # Note that pysam output is zero-based, thus add +1
        else:
            chrom = _pairsam_format.UNMAPPED_CHROM
            strand = _pairsam_format.UNMAPPED_STRAND
            pos5 = _pairsam_format.UNMAPPED_POS
            pos3 = _pairsam_format.UNMAPPED_POS
    else:
        chrom = _pairsam_format.UNMAPPED_CHROM
        strand = _pairsam_format.UNMAPPED_STRAND
        pos5 = _pairsam_format.UNMAPPED_POS
        pos3 = _pairsam_format.UNMAPPED_POS

        dist_to_5 = 0
        dist_to_3 = 0

    algn = {
        "chrom": chrom,
        "pos5": pos5,
        "pos3": pos3,
        "strand": strand,
        "mapq": mapq,
        "is_mapped": is_mapped,
        "is_unique": is_unique,
        "is_linear": is_linear,
        "dist_to_5": dist_to_5,
        "dist_to_3": dist_to_3,
        "type": ("N" if not is_mapped else ("M" if not is_unique else "U")),
    }

    algn.update(cigar)

    algn["pos"] = algn["pos3"] if report_3_alignment_end else algn["pos5"]

    ### Add tags to the alignment:
    if sam_tags:
        tags = sam.tags
        for tag in sam_tags:
            algn[tag] = ""

        for col, value in tags:
            for tag in sam_tags:
                if col == tag:
                    algn[tag] = value
                    continue

    if store_seq:
=======
                if col == tag:
                    algn[tag] = value
                    continue

    if store_seq:
>>>>>>> bb5e919e
        algn["seq"] = sam.seq

    return algn


def rescue_walk(algns1, algns2, max_molecule_size):
    """
    Rescue a single ligation that appears as a walk.
    Checks if a molecule with three alignments could be formed via a single
    ligation between two fragments, where one fragment was so long that it
    got sequenced on both sides.
    Uses three criteria:
    a) the 3'-end alignment on one side maps to the same chromosome as the
    alignment fully covering the other side (i.e. the linear alignment)
    b) the two alignments point towards each other on the chromosome
    c) the distance between the outer ends of the two alignments is below
    the specified threshold.
    Alternatively, a single ligation get rescued when the 3' sub-alignment
    maps to multiple locations or no locations at all.

    In the case of a successful rescue, tags the 3' sub-alignment with
    type='X' and the linear alignment on the other side with type='R'.
    Returns
    -------
    linear_side : int
        If the case of a successful rescue, returns the index of the side
        with a linear alignment.
    """

    # If both sides have one alignment or none, no need to rescue!
    n_algns1 = len(algns1)
    n_algns2 = len(algns2)

    if (n_algns1 <= 1) and (n_algns2 <= 1):
        return None

    # Can rescue only pairs with one chimeric alignment with two parts.
    if not (
        ((n_algns1 == 1) and (n_algns2 == 2)) or ((n_algns1 == 2) and (n_algns2 == 1))
    ):
        return None

    first_read_is_chimeric = n_algns1 > 1
    chim5_algn = algns1[0] if first_read_is_chimeric else algns2[0]
    chim3_algn = algns1[1] if first_read_is_chimeric else algns2[1]
    linear_algn = algns2[0] if first_read_is_chimeric else algns1[0]

    # the linear alignment must be uniquely mapped
    if not (linear_algn["is_mapped"] and linear_algn["is_unique"]):
        return None

    can_rescue = True
    # we automatically rescue chimeric alignments with null and non-unique
    # alignments at the 3' side
    if chim3_algn["is_mapped"] and chim5_algn["is_unique"]:
        # 1) in rescued walks, the 3' alignment of the chimeric alignment must be on
        # the same chromosome as the linear alignment on the opposite side of the
        # molecule
        can_rescue &= chim3_algn["chrom"] == linear_algn["chrom"]

        # 2) in rescued walks, the 3' supplemental alignment of the chimeric
        # alignment and the linear alignment on the opposite side must point
        # towards each other
        can_rescue &= chim3_algn["strand"] != linear_algn["strand"]
        if linear_algn["strand"] == "+":
            can_rescue &= linear_algn["pos5"] < chim3_algn["pos5"]
        else:
            can_rescue &= linear_algn["pos5"] > chim3_algn["pos5"]

        # 3) in single ligations appearing as walks, we can infer the size of
        # the molecule and this size must be smaller than the maximal size of
        # Hi-C molecules after the size selection step of the Hi-C protocol
        if linear_algn["strand"] == "+":
            molecule_size = (
                chim3_algn["pos5"]
                - linear_algn["pos5"]
                + chim3_algn["dist_to_5"]
                + linear_algn["dist_to_5"]
            )
        else:
            molecule_size = (
                linear_algn["pos5"]
                - chim3_algn["pos5"]
                + chim3_algn["dist_to_5"]
                + linear_algn["dist_to_5"]
            )

        can_rescue &= molecule_size <= max_molecule_size

    if can_rescue:
        if first_read_is_chimeric:
            # changing the type of the 3' alignment on side 1, does not show up
            # in the output
            algns1[1]["type"] = "X"
            algns2[0]["type"] = "R"
            return 1
        else:
            algns1[0]["type"] = "R"
            # changing the type of the 3' alignment on side 2, does not show up
            # in the output
            algns2[1]["type"] = "X"
            return 2
    else:
        return None

def _convert_gaps_into_alignments(sorted_algns, max_inter_align_gap):
    if (len(sorted_algns) == 1) and (not sorted_algns[0]["is_mapped"]):
        return

    last_5_pos = 0
    for i in range(len(sorted_algns)):
        algn = sorted_algns[i]
        if algn["dist_to_5"] - last_5_pos > max_inter_align_gap:
            new_algn = empty_alignment()
            new_algn["dist_to_5"] = last_5_pos
            new_algn["algn_read_span"] = algn["dist_to_5"] - last_5_pos
            new_algn["read_len"] = algn["read_len"]
            new_algn["dist_to_3"] = new_algn["read_len"] - algn["dist_to_5"]

            last_5_pos = algn["dist_to_5"] + algn["algn_read_span"]

            sorted_algns.insert(i, new_algn)
            i += 2
        else:
            last_5_pos = max(last_5_pos, algn["dist_to_5"] + algn["algn_read_span"])
            i += 1


def _mask_alignment(algn):
    """
    Reset the coordinates of an alignment.
    """
    algn["chrom"] = _pairsam_format.UNMAPPED_CHROM
    algn["pos5"] = _pairsam_format.UNMAPPED_POS
    algn["pos3"] = _pairsam_format.UNMAPPED_POS
    algn["pos"] = _pairsam_format.UNMAPPED_POS
    algn["strand"] = _pairsam_format.UNMAPPED_STRAND

    return algn


def check_pair_order(algn1, algn2, chrom_enum):
    """
    Check if a pair of alignments has the upper-triangular order or
    has to be flipped.
    """

    # First, the pair is flipped according to the type of mapping on its sides.
    # Later, we will check it is mapped on both sides and, if so, flip the sides
    # according to these coordinates.

    has_correct_order = (algn1["is_mapped"], algn1["is_unique"]) <= (
        algn2["is_mapped"],
        algn2["is_unique"],
    )

    # If a pair has coordinates on both sides, it must be flipped according to
    # its genomic coordinates.
    if (algn1["chrom"] != _pairsam_format.UNMAPPED_CHROM) and (
        algn2["chrom"] != _pairsam_format.UNMAPPED_CHROM
    ):

        has_correct_order = (chrom_enum[algn1["chrom"]], algn1["pos"]) <= (
            chrom_enum[algn2["chrom"]],
            algn2["pos"],
        )

    return has_correct_order


def push_sam(line, drop_seq, sams1, sams2):
    """Push line into list of sam entries"""

    sam = line.rstrip()
    if drop_seq:
        split_sam = sam.split("\t")
        split_sam[9] = "*"
        split_sam[10] = "*"
        sam = "\t".join(split_sam)

        flag = split_sam[1]
        flag = int(flag)
    else:
        _, flag, _ = sam.split("\t", 2)
        flag = int(flag)

    if (flag & 0x40) != 0:
        sams1.append(sam)
    else:
        sams2.append(sam)
    return


def push_pysam(sam, drop_seq, sams1, sams2):
    """Parse pysam AlignedSegment (sam) into pairtools sams entry"""

    flag = sam.flag

    if (flag & 0x40) != 0:
        sams1.append(sam)  # Forward read, or first read in a pair
    else:
        sams2.append(sam)  # Reverse read, or mate pair
    return


def write_all_algnments(readID, all_algns1, all_algns2, out_file):
    for side_idx, all_algns in enumerate((all_algns1, all_algns2)):
        out_file.write(readID)
        out_file.write("\t")
        out_file.write(str(side_idx + 1))
        out_file.write("\t")
        for algn in sorted(all_algns, key=lambda x: x["dist_to_5"]):
            out_file.write(algn["chrom"])
            out_file.write("\t")
            out_file.write(str(algn["pos5"]))
            out_file.write("\t")
            out_file.write(algn["strand"])
            out_file.write("\t")
            out_file.write(str(algn["mapq"]))
            out_file.write("\t")
            out_file.write(str(algn["cigar"]))
            out_file.write("\t")
            out_file.write(str(algn["dist_to_5"]))
            out_file.write("\t")
            out_file.write(str(algn["dist_to_5"] + algn["algn_read_span"]))
            out_file.write("\t")
            out_file.write(str(algn["matched_bp"]))
            out_file.write("\t")

        out_file.write("\n")


def write_pairsam(
    algn1,
    algn2,
    readID,
    junction_index,
    sams1,
    sams2,
    out_file,
    drop_readid,
    drop_sam,
    add_junction_index,
    add_columns,
    pysam_backend,
):
    """
    SAM is already tab-separated and
    any printable character between ! and ~ may appear in the PHRED field!
    (http://www.ascii-code.com/)
    Thus, use the vertical tab character to separate fields!
    """
    cols = [
        "." if drop_readid else readID,
        algn1["chrom"],
        str(algn1["pos"]),
        algn2["chrom"],
        str(algn2["pos"]),
        algn1["strand"],
        algn2["strand"],
        algn1["type"] + algn2["type"],
    ]

    if not drop_sam:
        if pysam_backend:
            for sams in [sams1, sams2]:
                cols.append(
                    _pairsam_format.INTER_SAM_SEP.join(
                        [
                            sam.to_string().replace(
                                "\t", _pairsam_format.SAM_SEP
                            )  # String representation of pysam alignment
                            + _pairsam_format.SAM_SEP
                            + "Yt:Z:"
                            + algn1["type"]
                            + algn2["type"]
                            for sam in sams
                        ]
                    )
                )
        else:
            for sams in [sams1, sams2]:
                cols.append(
                    _pairsam_format.INTER_SAM_SEP.join(
                        [
                            (
                                sam.replace("\t", _pairsam_format.SAM_SEP)
                                + _pairsam_format.SAM_SEP
                                + "Yt:Z:"
                                + algn1["type"]
                                + algn2["type"]
                            )
                            for sam in sams
                        ]
                    )
                )

    if add_junction_index:
        cols.append(junction_index)

    for col in add_columns:
        # use get b/c empty alignments would not have sam tags (NM, AS, etc)
        cols.append(str(algn1.get(col, "")))
        cols.append(str(algn2.get(col, "")))

    out_file.write(_pairsam_format.PAIRSAM_SEP.join(cols) + "\n")


#### parse2 parser:
def parse2_sams_into_pair(
    sams1,
    sams2,
    min_mapq,
    max_inter_align_gap,
    max_fragment_size,
    sam_tags,
    store_seq,
    single_end,
    coordinate_system,
    pysam_backend,
):
    """
    Parse sam entries corresponding to a Hi-C molecule into alignments in parse2 mode
    for a Hi-C pair.
    Returns
    -------
    algn1, algn2: dict
        Two alignments selected for reporting as a Hi-C pair.
    algns1, algns2
        All alignments, sorted according to their order in on a read.
    junction_index
        Junction index of a pair in the molecule.
    """

    report_3_alignment_end = False # Will be overwritten later

    # Single-end mode:
    if single_end:
        sams = sams2  # TODO: Check why it is always the second alignment, and not the first one
        # Generate a sorted, gap-filled list of all alignments
        algns1 = [
            parse_algn_pysam(sam, min_mapq, report_3_alignment_end, sam_tags, store_seq)
            if pysam_backend
            else parse_algn(sam.rstrip().split("\t"), min_mapq, sam_tags, store_seq)
            for sam in sams
        ]
        algns1 = sorted(algns1, key=lambda algn: algn["dist_to_5"])
        if max_inter_align_gap is not None:
            _convert_gaps_into_alignments(algns1, max_inter_align_gap)

        algns2 = [empty_alignment()]  # Empty alignment dummy

        if len(algns1) > 1:
            # Look for ligation junction, and report linear alignments after deduplication of complex walks:
            # (Note that coordinate system for single-end reads does not change the behavior)
            return parse_complex_walk(
                algns1, algns2, max_fragment_size, coordinate_system
            )  # TODO: Add offset as param
        else:
            # If no additional information, we assume each molecule is a single ligation with single unconfirmed junction:
            if coordinate_system == "walk":
                return [[algns1[0], flip_alignment(algns2[0]), algns1, algns2, "1u"]]
            else:
                return [[algns1[0], algns2[0], algns1, algns2, "1u"]]

    # Paired-end mode:
    else:
        # Check if there is at least one SAM entry per side:
        if (len(sams1) == 0) or (len(sams2) == 0):
            algns1 = [empty_alignment()]
            algns2 = [empty_alignment()]
            algns1[0]["type"] = "X"
            algns2[0]["type"] = "X"
            return [[algns1[0], algns2[0], algns1, algns2, "1u"]]

        # Generate a sorted, gap-filled list of all alignments
        algns1 = [
            parse_algn_pysam(sam, min_mapq, report_3_alignment_end, sam_tags, store_seq)
            if pysam_backend
            else
            parse_algn(sam.rstrip().split("\t"), min_mapq, report_3_alignment_end, sam_tags, store_seq)
            for sam in sams1
        ]
        algns2 = [
            parse_algn_pysam(sam, min_mapq, report_3_alignment_end, sam_tags, store_seq)
            if pysam_backend
            else
            parse_algn(sam.rstrip().split("\t"), min_mapq, report_3_alignment_end, sam_tags, store_seq)
            for sam in sams2
        ]
        algns1 = sorted(algns1, key=lambda algn: algn["dist_to_5"])
        algns2 = sorted(algns2, key=lambda algn: algn["dist_to_5"])

        if max_inter_align_gap is not None:
            _convert_gaps_into_alignments(algns1, max_inter_align_gap)
            _convert_gaps_into_alignments(algns2, max_inter_align_gap)

        is_chimeric_1 = len(algns1) > 1
        is_chimeric_2 = len(algns2) > 1

        if is_chimeric_1 or is_chimeric_2:
            # If at least one side is chimera, we must look for ligation junction, and
            # report linear alignments after deduplication of complex walks:
            return parse_complex_walk(
                algns1, algns2, max_fragment_size, coordinate_system
            )
        else:
            # If no additional information, we assume each molecule is a single ligation with single unconfirmed junction:
            if coordinate_system == "walk":
                return [[algns1[0], flip_alignment(algns2[0]), algns1, algns2, "1u"]]
            else:
                return [[algns1[0], algns2[0], algns1, algns2, "1u"]]


#### Complex walks parser:

def parse_complex_walk(
    algns1, algns2, max_fragment_size, coordinate_system, allowed_offset=3
):
    """
    Parse a set of ligations that appear as a complex walk.

    If the reads are long enough, the reverse read might read through the forward read's meaningful part.
    And if one of the reads contains ligation junction, this might lead to reporting a fake contact!
    Thus, the pairs of contacts that overlap between forward and reverse reads are paired-end duplicates.
    This complex walk parser treats these cases and reports only unique pairs of alignments as contacts.

    :param algns1: List of sequential forwards alignments
    :param algns2: List of sequential reverse alignments
    :param max_fragment_size:
    :param coordinate_system: 'walk', 'read' or 'pair'.
        'walk' Alignments are oriented so that 5'-end of each alignment is closer to 5'-end of the walk
        'read' Alignments are oriented so that 5'-end of each alignment is closer to 5'-end of the read
        'pair' Alignments are oriented so that 5'-end of the first alignment is closer to 5'-end of the walk,
            and 5'-end of the second alignment is closer to the 3'-end of the walk
    :param allowed_offset: the number of basepairs that are allowed at the ends of alignments to detect overlaps
    :return: list of all the pairs after paired-end deduplication.

    Illustration of the algorithm inner working.

     Forward read:                            Reverse read:
    ---------------------->       <-----------------------
             algns1                        algns2
    5---3_5---3_5---3_5---3        3---5_3---5_3---5_3---5
        fIII  fII   fI                 rI    rII  rIII
          junctions                       junctions

    Alignment is a bwa mem reported hit. After parsing of bam file, all the alignments are reported in
    sequential order as algns1 for forward and algns2 for reverse reads.
    Junction is a sequential pair of linear alignments reported as chimera at forward or reverse read.

    Let's consider the case if n_algns1 >= 2 on forward read and n_algns2 >= 2 on reverse read.
    We start looking for overlapping pairs of linear alignments from the ends of reads.

    The procedure of iterative search of overlap:
      1. Take the last 3' junction on the forward read (fI, or current_forward_junction)
          and the last 3' junction on reverse read (rI, or current_reverse_junction).
      2. Compare fI and rI (pairs_do_overlap).
          If successful, we found the overlap, add it to the output list.
          If not successful, go to p.3.
      3. Take the next pair of linear alignments of reverse read (rII), i.e. shift current_reverse_junction by one.
      4. Check that this pair can form a potential overlap with fI:
            the number of junctions downstream from fI on forward read should not be less than
            the number of junctions upstream from rII on reverse read.
         If the potential overlap can be formed, go to p. 5.
         If it cannot be formed, no other overlap in this complex walk is possible. Exit.
      5. Compare the current pair of junctions on forward and reverse reads.
         If comparison fails, go to p. 3, i.e. take the next pair of linear alignments of reverse read (rIII).
         If comparison is successful, check that junctions downstream from fI overlap with the junctions upstream from rII.
             If yes, add them all to the output list.
             If not, we do not have an overlap, repeat p. 3.

    Note that we do not need to shift forward read, because biologically overlap can only happen
    when both ends of forward and reverse read are involved, and shifting one of them is enough.
    """

    AVAILABLE_COORD_SYSTEMS = ["read", "walk", "pair"]
    assert coordinate_system in AVAILABLE_COORD_SYSTEMS, (
        f"Coordinate system {coordinate_system} is not implemented"
        f'Available choices are: {AVAILABLE_COORD_SYSTEMS.join(", ")}'
    )
    n_algns1 = len(algns1)
    n_algns2 = len(algns2)

<<<<<<< HEAD
    # Iterative search of overlap, let's initialize some useful variables:
=======
    # Iterative search of overlap
>>>>>>> bb5e919e
    current_forward_junction = current_reverse_junction = 1  # p. 1, initialization
    remaining_forward_junctions = (
        n_algns1 - 1
    )  # Number of possible junctions remaining on forward read
    remaining_reverse_junctions = (
        n_algns2 - 1
    )  # Number of possible junctions remaining on reverse read
    checked_reverse_junctions = (
        0  # Number of checked junctions on reverse read (from the end of read)
    )
    is_overlap = False

    final_contacts = []

    # If both sides have more than 2 alignments, then check if there are overlapping forward and reverse alignments pairs:
    if (n_algns1 >= 2) and (n_algns2 >= 2):
        # Loop through all alignment pairs and check for overlaps:
        while (remaining_forward_junctions > checked_reverse_junctions) and (
            remaining_reverse_junctions > 0
        ):

            # Check if current pairs of junctions overlap:
            is_overlap = pairs_do_overlap(
                (
                    algns1[-current_forward_junction - 1],
                    algns1[-current_forward_junction],
                ),
                (
                    algns2[-current_reverse_junction - 1],
                    algns2[-current_reverse_junction],
                ),
                allowed_offset,
            )

<<<<<<< HEAD
            # There is a potential overlap, we need to check whether it's consistent,
            # i.e. that the remaining pairs of forward downstream and reverse upstream junctions overlap as well:
=======
        # p. 4: if potential overlap can be formed
        while (remaining_forward_junctions > checked_reverse_junctions) and (
            remaining_reverse_junctions > 0
        ):

            # p. 5: check the current pairs of junctions
            is_overlap = pairs_do_overlap(
                (
                    algns1[-current_forward_junction - 1],
                    algns1[-current_forward_junction],
                ),
                (
                    algns2[-current_reverse_junction - 1],
                    algns2[-current_reverse_junction],
                ),
                allowed_offset,
            )

            # p. 5: check the remaining pairs of forward downstream / reverse upstream junctions
>>>>>>> bb5e919e
            if is_overlap:
                last_idx_forward_temp = current_forward_junction
                last_idx_reverse_temp = current_reverse_junction
                checked_reverse_temp = checked_reverse_junctions
                while is_overlap and (
                    checked_reverse_temp > 0
                ):  # loop over all forward downstream and reverse upstream junctions
                    last_idx_forward_temp += 1
                    last_idx_reverse_temp -= 1
                    is_overlap &= pairs_do_overlap(
                        (
                            algns1[-last_idx_forward_temp - 1],
                            algns1[-last_idx_forward_temp],
                        ),
                        (
                            algns2[-last_idx_reverse_temp - 1],
                            algns2[-last_idx_reverse_temp],
                        ),
                        allowed_offset,
                    )
                    checked_reverse_temp -= 1
                if (
                    is_overlap
                ):  # all the checks have passed, no need to check for another hit:
                    current_reverse_junction += 1
                    break

            # p. 3: shift the reverse junction pointer by one
            current_reverse_junction += 1
            checked_reverse_junctions += 1
            remaining_reverse_junctions -= 1

<<<<<<< HEAD
        # No overlap found, roll the current_idx_reverse back to the initial value:
        if not is_overlap:
=======
        if (
            not is_overlap
        ):  # No overlap found, roll the current_idx_reverse back to the initial value
>>>>>>> bb5e919e
            current_reverse_junction = 1

    # If there are less than 2 chimeras in either forward or reverse read, or no overlapping junctions found,
    # then current_reverse_junction is 1, and we check whether the last alignments of forward and reverse reads overlap.
    if current_reverse_junction == 1:
        last_reported_alignment_forward = last_reported_alignment_reverse = 1
<<<<<<< HEAD
        # If the last alignments on forward and reverse overlap, then report the last pairs of junctions on each side:
        if ends_do_overlap(algns1[-1], algns2[-1], max_fragment_size, allowed_offset):
            if (
                n_algns1 >= 2
            ):  # Multiple alignments on forward read and single alignment on reverse
                push_pair(
                    algns1[-2],
                    algns2[-1],
                    final_contacts,
                    algns1,
                    algns2,
                    junction_index=f"{len(algns1)-1}f",
                    adjust_reverse_3=algns1[-1][
                        "pos5"
                    ],  # Modify pos3 to correspond to the overlap end at the opposite side
                    flip_reverse=True if coordinate_system == "walk" else False,
                )
                last_reported_alignment_forward = 2
            if (
                n_algns2 >= 2
            ):  # Single alignment on forward read and multiple alignments on reverse
                if coordinate_system == "read":
                    push_pair(
                        algns1[-1],
                        algns2[-2],
                        final_contacts,
                        algns1,
                        algns2,
                        junction_index=f"{len(algns1)}r",
                        adjust_forward_3=algns2[-1][
                            "pos5"
                        ],  # Modify pos3 to correspond to the overlap end at the opposite side
                        flip_forward=True if coordinate_system == "read" else False,
                        flip_reverse=True if coordinate_system == "walk" else False,
                    )
=======
        if ends_do_overlap(algns1[-1], algns2[-1], max_molecule_size, allowed_offset):
            # Report the modified last junctions:
            if n_algns1 >= 2:
                # store the type of contact and do not modify original entry:
                hic_algn1 = dict(algns1[-2])
                hic_algn2 = dict(algns2[-1])
                # Modify pos3 of reverse read alignment to correspond to actual observed 5' ends in forward read:
                hic_algn2["pos3"] = algns1[-1]["pos5"]
                hic_algn1["type"] = (
                    "N"
                    if not hic_algn1["is_mapped"]
                    else ("M" if not hic_algn1["is_unique"] else "U")
                )
                hic_algn2["type"] = (
                    "N"
                    if not hic_algn2["is_mapped"]
                    else ("M" if not hic_algn2["is_unique"] else "U")
                )
                junction_index = f"{len(algns1)-1}f"
                final_contacts.append(
                    [hic_algn1, hic_algn2, algns1, algns2, junction_index]
                )
                last_reported_alignment_forward = 2
            if n_algns2 >= 2:
                # store the type of contact and do not modify original entry:
                hic_algn1 = dict(algns1[-1])
                hic_algn2 = dict(algns2[-2])
                # Modify pos3 of forward read alignment to correspond to actual observed 5' ends in reverse read:
                hic_algn1["pos3"] = algns2[-1]["pos5"]
                hic_algn1["type"] = (
                    "N"
                    if not hic_algn1["is_mapped"]
                    else ("M" if not hic_algn1["is_unique"] else "U")
                )
                hic_algn2["type"] = (
                    "N"
                    if not hic_algn2["is_mapped"]
                    else ("M" if not hic_algn2["is_unique"] else "U")
                )
                junction_index = f"{len(algns1)}r"
                final_contacts.append(
                    [hic_algn1, hic_algn2, algns1, algns2, junction_index]
                )
>>>>>>> bb5e919e
                last_reported_alignment_reverse = 2
            # If n_algns1==n_algns2==1 and alignments overlap, then we don't need to check,
            # it's a non-ligated DNA fragment that we don't report. TODO: rethink this decision?
        # If end alignments do not overlap, then there is no evidence of ligation junction for the pair.
        # Report regular pair:
        else:
<<<<<<< HEAD
            push_pair(
                algns1[-1],
                algns2[-1],
                final_contacts,
                algns1,
                algns2,
                junction_index=f"{len(algns1)}u",
                flip_reverse=True if coordinate_system == "walk" else False,
=======
            hic_algn1 = dict(
                algns1[-1]
            )  # "dict" trick to store the type of contact and not modify original entry
            hic_algn2 = dict(algns2[-1])
            hic_algn1["type"] = (
                "N"
                if not hic_algn1["is_mapped"]
                else ("M" if not hic_algn1["is_unique"] else "U")
            )
            hic_algn2["type"] = (
                "N"
                if not hic_algn2["is_mapped"]
                else ("M" if not hic_algn2["is_unique"] else "U")
            )
            junction_index = f"{len(algns1)}u"
            final_contacts.append(
                [hic_algn1, hic_algn2, algns1, algns2, junction_index]
>>>>>>> bb5e919e
            )

    # If we have an overlap of junctions:
    else:
        last_reported_alignment_forward = (
            last_reported_alignment_reverse
        ) = current_reverse_junction
<<<<<<< HEAD

    # Report all the sequential alignments:
=======
>>>>>>> bb5e919e

    # Report all the sequential chimeric pairs in the forward read up to overlap:
    for i in range(0, n_algns1 - last_reported_alignment_forward):
<<<<<<< HEAD
        push_pair(
            algns1[i],
            algns1[i + 1],
            final_contacts,
            algns1,
            algns2,
            junction_index=f"{i + 1}f",
            flip_reverse=True if coordinate_system == "pair" else False,
        )
=======
        hic_algn1 = dict(algns1[i])
        hic_algn2 = dict(algns1[i + 1])
        hic_algn1["type"] = (
            "N"
            if not hic_algn1["is_mapped"]
            else ("M" if not hic_algn1["is_unique"] else "U")
        )
        hic_algn2["type"] = (
            "N"
            if not hic_algn2["is_mapped"]
            else ("M" if not hic_algn2["is_unique"] else "U")
        )
        junction_index = f"{i + 1}f"
        final_contacts.append([hic_algn1, hic_algn2, algns1, algns2, junction_index])
>>>>>>> bb5e919e

    # Report the overlap
    for i_overlapping in range(current_reverse_junction - 1):
        idx_forward = n_algns1 - current_reverse_junction + i_overlapping
        idx_reverse = n_algns2 - 1 - i_overlapping
<<<<<<< HEAD
        push_pair(
            algns1[idx_forward],
            algns1[idx_forward + 1],
            final_contacts,
            algns1,
            algns2,
            junction_index=f"{idx_forward + 1}b",
            adjust_reverse_3=algns2[idx_reverse - 1]["pos5"],
            flip_reverse=True if coordinate_system == "pair" else False,
        )
=======

        hic_algn1 = dict(algns1[idx_forward])
        hic_algn2 = dict(algns1[idx_forward + 1])
        hic_algn2["pos3"] = algns2[idx_reverse - 1]["pos5"]
        hic_algn1["type"] = (
            "N"
            if not hic_algn1["is_mapped"]
            else ("M" if not hic_algn1["is_unique"] else "U")
        )
        hic_algn2["type"] = (
            "N"
            if not hic_algn2["is_mapped"]
            else ("M" if not hic_algn2["is_unique"] else "U")
        )
        junction_index = f"{idx_forward + 1}b"
        final_contacts.append([hic_algn1, hic_algn2, algns1, algns2, junction_index])
>>>>>>> bb5e919e

    # Report all the sequential chimeric pairs in the reverse read, but not the overlap:
    for i in range(
        0, min(current_reverse_junction, n_algns2 - last_reported_alignment_reverse)
    ):
<<<<<<< HEAD
        # Two principal cases to determine the junction index for alignments on the reverse read:
        if current_reverse_junction > 1:
            junction_index = (
                n_algns1
                + min(
                    current_reverse_junction, n_algns2 - last_reported_alignment_reverse
                )
                - i
                - 1
            )
        else:
            junction_index = (
                n_algns1
                + min(
                    current_reverse_junction, n_algns2 - last_reported_alignment_reverse
                )
                - i
            )
        if coordinate_system == "pair":
            push_pair(
                algns2[i + 1],
                algns2[i],
                final_contacts,
                algns1,
                algns2,
                junction_index=f"{junction_index}r",
                flip_forward=True,
            )
        elif coordinate_system == "walk":
            push_pair(
                algns2[i + 1],
                algns2[i],
                final_contacts,
                algns1,
                algns2,
                junction_index=f"{junction_index}r",
                flip_forward=True,
                flip_reverse=True,
            )
        else:  # 'read'
            push_pair(
                algns2[i + 1],
                algns2[i],
                final_contacts,
                algns1,
                algns2,
                junction_index=f"{junction_index}r",
            )

    # Sort the pairs according to the order of appearance in the reads.
    # Take the junction index (last element in each entry from its end),
    # and put forward reads first, then the reverse reads:
=======
        hic_algn1 = dict(algns2[i])
        hic_algn2 = dict(algns2[i + 1])
        hic_algn1["type"] = (
            "N"
            if not hic_algn1["is_mapped"]
            else ("M" if not hic_algn1["is_unique"] else "U")
        )
        hic_algn2["type"] = (
            "N"
            if not hic_algn2["is_mapped"]
            else ("M" if not hic_algn2["is_unique"] else "U")
        )
        junction_index = f"{n_algns1 +  min(current_reverse_junction, n_algns2 - last_reported_alignment_reverse) - i - (1 if  current_reverse_junction>1 else 0)}r"
        final_contacts.append([hic_algn1, hic_algn2, algns1, algns2, junction_index])

>>>>>>> bb5e919e
    final_contacts.sort(key=lambda x: int(x[-1][:-1]))
    return final_contacts


<<<<<<< HEAD
def flip_alignment(hic_algn):
    """
    Flip a single alignment as if it was sequenced from the opposite end
    :param hic_algn: Alignment to be modified
    :return:
    """
    hic_algn = dict(hic_algn)  # overwrite the variable with the copy of dictionary
    hic_algn["pos5"], hic_algn["pos3"] = hic_algn["pos3"], hic_algn["pos5"]
    hic_algn["strand"] = "+" if hic_algn["strand"] == "-" else "-"
    return hic_algn


def push_pair(
    hic_algn1,
    hic_algn2,
    final_contacts,
    algns1,
    algns2,
    junction_index="1u",
    adjust_forward_3=None,
    adjust_reverse_3=None,
    flip_forward=False,
    flip_reverse=False,
):
    """
    Push a pair of alignments into final list of contacts.
    :param hic_algn1: First alignment in a pair
    :param hic_algn2: Second alignment in a pair
    :param final_contacts: List that will be updated
    :param algns1: All forward read alignments
    :param algns2: All reverse read alignments
    :param junction_index: Index of the junction
    :param adjust_forward_3: Replace 3'-end of the alignment 1 with this position
    :param adjust_forward_3: Replace 3'-end of the alignment 2 with this position
    :return: 0 if successful
    """

    hic_algn1, hic_algn2 = (
        dict(hic_algn1),
        dict(hic_algn2),
    )  # overwrite the variables with copies of dictionaries

    if adjust_forward_3 is not None:  # Adjust forward 3'-end
        hic_algn1["pos3"] = adjust_forward_3
    if adjust_reverse_3 is not None:  # Adjust reverse 3'-end
        hic_algn2["pos3"] = adjust_reverse_3

    hic_algn1["type"] = (
        "N"
        if not hic_algn1["is_mapped"]
        else ("M" if not hic_algn1["is_unique"] else "U")
    )
    hic_algn2["type"] = (
        "N"
        if not hic_algn2["is_mapped"]
        else ("M" if not hic_algn2["is_unique"] else "U")
    )

    if flip_forward:
        hic_algn1 = flip_alignment(hic_algn1)
    if flip_reverse:
        hic_algn2 = flip_alignment(hic_algn2)

    final_contacts.append([hic_algn1, hic_algn2, algns1, algns2, junction_index])

    return 0


=======
>>>>>>> bb5e919e
### Additional functions for complex walks rescue ###
def ends_do_overlap(algn1, algn2, max_fragment_size=500, allowed_offset=5):
    """
    Two ends of alignments overlap if:
     1) they are from the same chromosome,
     2) map in the opposite directions,
     3) the distance between the outer ends of the two alignments is below the specified max_fragment_size,
     4) the distance between the outer ends of the two alignments is above the maximum alignment size.
    (4) guarantees that the alignments point towards each other on the chromosomes.

    Allowed offset is for the cases when few nucleotides are mismapped by bwa at the ends of chimeric parts.

    Return: 1 if the alignments overlap or both have troubles with unique mapping,
            0 if they do not overlap or if we do not have enough information
            (e.g. only one of the alignments have troubles with being mapped).
    """

    # Alignments with no match or with multiple matches are counted as overlaps
    if not (algn1["is_mapped"] and algn1["is_unique"]):
        if not (algn2["is_mapped"] and algn2["is_unique"]):
            return 1

    # We assume that successful alignment cannot be an overlap with unmapped or multi-mapped region
    if not (algn1["is_mapped"] and algn1["is_unique"]):
        return 0
    if not (algn2["is_mapped"] and algn2["is_unique"]):
        return 0

    # Both alignments are mapped and unique
    do_overlap = True

    do_overlap &= algn1["chrom"] == algn2["chrom"]
    do_overlap &= algn1["strand"] != algn2["strand"]

    if algn1["strand"] == "+":
        min_algn_size = max(
            algn1["pos3"] - algn1["pos5"], algn2["pos5"] - algn2["pos3"]
        )
        distance_outer_ends = algn2["pos5"] - algn1["pos5"]
    else:
        min_algn_size = max(
            algn1["pos5"] - algn1["pos3"], algn2["pos3"] - algn2["pos5"]
        )
        distance_outer_ends = algn1["pos5"] - algn2["pos5"]

<<<<<<< HEAD
    do_overlap &= distance_outer_ends <= max_fragment_size + allowed_offset
=======
    do_overlap &= distance_outer_ends <= max_molecule_size + allowed_offset
>>>>>>> bb5e919e
    do_overlap &= distance_outer_ends >= min_algn_size - allowed_offset

    if do_overlap:
        return 1
    return 0


def pairs_do_overlap(algns1, algns2, allowed_offset=5):
    """
    Forward read:                             Reverse read:
    ----------------------->      <------------------------
             algns1                        algns2
    5----------3_5----------3     3----------5_3----------5
    algn1_chim5   algn1_chim3     algn2_chim3   algn2_chim5
    chim_left     chim_right      chim_left     chim_right

    Two pairs of alignments overlap if:
    1) algn1_chim5 and algn2_chim3 originate from the same region (chim_left),
    2) algn1_chim3 and algn2_chim5 originate from the same region (chim_right).
    or:
    3) pos3 of algn1_chim5 is close to pos3 of algn2_chim3,
    4) pos5 of algn1_chim3 is close to pos5 of algn2_chim5.

    Return: 1 of the pairs of alignments are overlaps,
            0 if they are not.
    """

    # Some assignments to simplify the code
    algn1_chim5 = algns1[0]
    algn1_chim3 = algns1[1]
    algn2_chim5 = algns2[0]
    algn2_chim3 = algns2[1]

    # We assume that successful alignment cannot be an overlap with unmapped or multi-mapped region
    mapped_algn1_chim5 = algn1_chim5["is_mapped"] and algn1_chim5["is_unique"]
    mapped_algn1_chim3 = algn1_chim3["is_mapped"] and algn1_chim3["is_unique"]
    mapped_algn2_chim5 = algn2_chim5["is_mapped"] and algn2_chim5["is_unique"]
    mapped_algn2_chim3 = algn2_chim3["is_mapped"] and algn2_chim3["is_unique"]

    if not mapped_algn1_chim5 and not mapped_algn2_chim3:
        chim_left_overlap = True
    elif not mapped_algn1_chim5 and mapped_algn2_chim3:
        chim_left_overlap = False
    elif mapped_algn1_chim5 and not mapped_algn2_chim3:
        chim_left_overlap = False
    else:
        chim_left_overlap = True
        chim_left_overlap &= algn1_chim5["chrom"] == algn2_chim3["chrom"]
        chim_left_overlap &= algn1_chim5["strand"] != algn2_chim3["strand"]

    if not mapped_algn1_chim3 and not mapped_algn2_chim5:
        chim_right_overlap = True
    elif not mapped_algn1_chim3 and mapped_algn2_chim5:
        chim_right_overlap = False
    elif mapped_algn1_chim3 and not mapped_algn2_chim5:
        chim_right_overlap = False
    else:
        chim_right_overlap = True
        chim_right_overlap &= algn1_chim3["chrom"] == algn2_chim5["chrom"]
        chim_right_overlap &= algn1_chim3["strand"] != algn2_chim5["strand"]

    same_junction = True
    same_junction &= abs(algn1_chim5["pos3"] - algn2_chim3["pos5"]) <= allowed_offset
    same_junction &= abs(algn1_chim3["pos5"] - algn2_chim5["pos3"]) <= allowed_offset

    if chim_left_overlap & chim_right_overlap & same_junction:
        return 1
    else:
        return 0


<<<<<<< HEAD
# TODO: check whether we need this broken function
# def parse_alternative_algns(samcols):
#    alt_algns = []
#    for col in samcols[11:]:
#        if not col.startswith('XA:Z:'):
#            continue
#
#        for SA in col[5:].split(';'):
#            if not SA:
#                continue
#            SAcols = SA.split(',')
#
#            chrom = SAcols[0]
#            strand = '-' if SAcols[1]<0 else '+'
#
#            cigar = parse_cigar(SAcols[2])
#            NM = SAcols[3]
#
#            pos = _pairsam_format.UNMAPPED_POS
#            if strand == '+':
#                pos = int(SAcols[1])
#            else:
#                pos = int(SAcols[1]) + cigar['algn_ref_span']
#
#            alt_algns.append({
#                'chrom': chrom,
#                'pos': pos,
#                'strand': strand,
#                'mapq': mapq, # TODO: Is not defined in this piece of code
#                'is_mapped': True,
#                'is_unique': False,
#                'is_linear': None,
#                'cigar': cigar,
#                'NM': NM,
#                'dist_to_5': cigar['clip5_ref'] if strand == '+' else cigar['clip3_ref'],
#            })
#
#    return supp_algns # TODO: This one seems not to be used in the code...

# def parse_supp(samcols, min_mapq):
#    supp_algns = []
#    for col in samcols[11:]:
#        if not col.startswith('SA:Z:'):
#            continue
#
#        for SA in col[5:].split(';'):
#            if not SA:
#                continue
#            SAcols = SA.split(',')
#            mapq = int(SAcols[4])
#            is_unique = (mapq >= min_mapq)
#
#            chrom = SAcols[0] if is_unique else _pairsam_format.UNMAPPED_CHROM
#            strand = SAcols[2] if is_unique else _pairsam_format.UNMAPPED_STRAND
#
#            cigar = parse_cigar(SAcols[3])
#
#            pos = _pairsam_format.UNMAPPED_POS
#            if is_unique:
#                if strand == '+':
#                    pos = int(SAcols[1])
#                else:
#                    pos = int(SAcols[1]) + cigar['algn_ref_span']
#
#            supp_algns.append({
#                'chrom': chrom,
#                'pos': pos,
#                'strand': strand,
#                'mapq': mapq,
#                'is_mapped': True,
#                'is_unique': is_unique,
#                'is_linear': None,
#                'cigar': cigar,
#                'dist_to_5': cigar['clip5_ref'] if strand == '+' else cigar['clip3_ref'],
#            })
#
#    return supp_algns
=======
def _convert_gaps_into_alignments(sorted_algns, max_inter_align_gap):
    if (len(sorted_algns) == 1) and (not sorted_algns[0]["is_mapped"]):
        return

    last_5_pos = 0
    for i in range(len(sorted_algns)):
        algn = sorted_algns[i]
        if algn["dist_to_5"] - last_5_pos > max_inter_align_gap:
            new_algn = empty_alignment()
            new_algn["dist_to_5"] = last_5_pos
            new_algn["algn_read_span"] = algn["dist_to_5"] - last_5_pos
            new_algn["read_len"] = algn["read_len"]
            new_algn["dist_to_3"] = new_algn["read_len"] - algn["dist_to_5"]

            last_5_pos = algn["dist_to_5"] + algn["algn_read_span"]

            sorted_algns.insert(i, new_algn)
            i += 2
        else:
            last_5_pos = max(last_5_pos, algn["dist_to_5"] + algn["algn_read_span"])
            i += 1


def _mask_alignment(algn):
    """
    Reset the coordinates of an alignment.
    """
    algn["chrom"] = _pairsam_format.UNMAPPED_CHROM
    algn["pos5"] = _pairsam_format.UNMAPPED_POS
    algn["pos3"] = _pairsam_format.UNMAPPED_POS
    algn["pos"] = _pairsam_format.UNMAPPED_POS
    algn["strand"] = _pairsam_format.UNMAPPED_STRAND

    return algn


def check_pair_order(algn1, algn2, chrom_enum):
    """
    Check if a pair of alignments has the upper-triangular order or
    has to be flipped.
    """

    # First, the pair is flipped according to the type of mapping on its sides.
    # Later, we will check it is mapped on both sides and, if so, flip the sides
    # according to these coordinates.

    has_correct_order = (algn1["is_mapped"], algn1["is_unique"]) <= (
        algn2["is_mapped"],
        algn2["is_unique"],
    )

    # If a pair has coordinates on both sides, it must be flipped according to
    # its genomic coordinates.
    if (algn1["chrom"] != _pairsam_format.UNMAPPED_CHROM) and (
        algn2["chrom"] != _pairsam_format.UNMAPPED_CHROM
    ):

        has_correct_order = (chrom_enum[algn1["chrom"]], algn1["pos"]) <= (
            chrom_enum[algn2["chrom"]],
            algn2["pos"],
        )

    return has_correct_order


def push_pysam(sam, sams1, sams2):
    """Parse pysam AlignedSegment (sam) into pairtools sams entry"""

    flag = sam.flag

    if (flag & 0x40) != 0:
        sams1.append(sam)  # Forward read, or first read in a pair
    else:
        sams2.append(sam)  # Reverse read, or mate pair
    return


def write_all_algnments(readID, all_algns1, all_algns2, out_file):
    for side_idx, all_algns in enumerate((all_algns1, all_algns2)):
        out_file.write(readID)
        out_file.write("\t")
        out_file.write(str(side_idx + 1))
        out_file.write("\t")
        for algn in sorted(all_algns, key=lambda x: x["dist_to_5"]):
            out_file.write(algn["chrom"])
            out_file.write("\t")
            out_file.write(str(algn["pos5"]))
            out_file.write("\t")
            out_file.write(algn["strand"])
            out_file.write("\t")
            out_file.write(str(algn["mapq"]))
            out_file.write("\t")
            out_file.write(str(algn["cigar"]))
            out_file.write("\t")
            out_file.write(str(algn["dist_to_5"]))
            out_file.write("\t")
            out_file.write(str(algn["dist_to_5"] + algn["algn_read_span"]))
            out_file.write("\t")
            out_file.write(str(algn["matched_bp"]))
            out_file.write("\t")

        out_file.write("\n")


def write_pairsam(
    algn1,
    algn2,
    readID,
    junction_index,
    sams1,
    sams2,
    out_file,
    drop_readid,
    drop_seq,
    drop_sam,
    add_junction_index,
    add_columns,
):
    """
    SAM is already tab-separated and
    any printable character between ! and ~ may appear in the PHRED field!
    (http://www.ascii-code.com/)
    Thus, use the vertical tab character to separate fields!
    """
    cols = [
        "." if drop_readid else readID,
        algn1["chrom"],
        str(algn1["pos"]),
        algn2["chrom"],
        str(algn2["pos"]),
        algn1["strand"],
        algn2["strand"],
        algn1["type"] + algn2["type"],
    ]

    if not drop_sam:
        for sams in [sams1, sams2]:
            if drop_seq:
                for sam in sams:
                    sam.query_qualities = ''
                    sam.query_sequence = ''
            cols.append(
                _pairsam_format.INTER_SAM_SEP.join(
                    [
                        sam.to_string().replace(
                            "\t", _pairsam_format.SAM_SEP
                        )  # String representation of pysam alignment
                        + _pairsam_format.SAM_SEP
                        + "Yt:Z:"
                        + algn1["type"]
                        + algn2["type"]
                        for sam in sams
                    ]
                )
            )

    if add_junction_index:
        cols.append(junction_index)

    for col in add_columns:
        # use get b/c empty alignments would not have sam tags (NM, AS, etc)
        cols.append(str(algn1.get(col, "")))
        cols.append(str(algn2.get(col, "")))

    out_file.write(_pairsam_format.PAIRSAM_SEP.join(cols) + "\n")
>>>>>>> bb5e919e
<|MERGE_RESOLUTION|>--- conflicted
+++ resolved
@@ -4,7 +4,7 @@
 
 from . import _pairsam_format
 
-<<<<<<< HEAD
+
 def streaming_classify(
     instream,
     outstream,
@@ -24,7 +24,6 @@
     Parse input sam file and write to the outstream(s)
     """
 
-    pysam_backend = kwargs.get("pysam_backend", False)
     parse2 = kwargs.get("parse2", False)
 
     ### Store output parameters in usable form:
@@ -35,7 +34,7 @@
         )
     )
     sam_tags = [col for col in add_columns if len(col) == 2 and col.isupper()]
-    store_seq = "seq" in add_columns
+    store_seq = ("seq" in add_columns) and (not drop_seq)
 
     ### Create temporary variables that will be populated by parsing reads at each iteration over input:
     prev_readID = ""  # Placeholder for the read id
@@ -55,16 +54,14 @@
             instream, None
         )  # required for proper parsing of the last read
 
-        if pysam_backend:
-            readID = aligned_segment.query_name if aligned_segment else None
-        else:
-            readID = aligned_segment.split("\t", 1)[0] if aligned_segment else None
+        readID = aligned_segment.query_name if aligned_segment else None
         if readID_transform is not None and readID is not None:
             readID = eval(readID_transform)
 
         # Perform parsing and writing when all the segments are parsed from the read:
         if not (aligned_segment) or ((readID != prev_readID) and prev_readID):
 
+            # Define parser:
             if not parse2:
                 parsed_pair = parse_sams_into_pair(
                     sams1,
@@ -75,10 +72,9 @@
                     kwargs["walks_policy"],
                     kwargs["report_alignment_end"] == "3",
                     sam_tags,
-                    store_seq,
-                    pysam_backend,
+                    store_seq
                 )
-            else: # parse2 mode requested:
+            else:  # parse2 mode requested:
                 parsed_pair = parse2_sams_into_pair(
                     sams1,
                     sams2,
@@ -88,8 +84,7 @@
                     sam_tags,
                     store_seq,
                     kwargs["single_end"],
-                    kwargs["coordinate_system"],
-                    pysam_backend,
+                    kwargs["coordinate_system"]
                 )
 
             for (
@@ -100,7 +95,7 @@
                 junction_index,
             ) in parsed_pair:
 
-                if parse2: # Set the alignment end
+                if parse2: # Set the alignment end, TODO: update
                     if kwargs["report_alignment_end"] == "5":
                         algn1["pos"] = algn1["pos5"]
                         algn2["pos"] = algn2["pos5"]
@@ -125,10 +120,10 @@
                     sams2,
                     outstream,
                     drop_readid,
+                    drop_seq,
                     drop_sam,
                     add_junction_index,
-                    add_columns,
-                    pysam_backend,
+                    add_columns
                 )
 
                 # add a pair to PairCounter if stats output is requested:
@@ -143,7 +138,7 @@
                         algn1["type"] + algn2["type"],
                     )
 
-                if out_alignments_stream: # Note that this mode is not guaranteed to work in parse2:
+                if out_alignments_stream: # Note that output alignments are disabled in parse2:
                     write_all_algnments(
                         prev_readID, all_algns1, all_algns2, out_alignments_stream
                     )
@@ -152,14 +147,9 @@
             sams2.clear()
 
         if aligned_segment is not None:
-            if pysam_backend:
-                push_pysam(aligned_segment, drop_seq, sams1, sams2)
-            else:
-                push_sam(aligned_segment, drop_seq, sams1, sams2)
+            push_pysam(aligned_segment, sams1, sams2)
             prev_readID = readID
 
-=======
->>>>>>> bb5e919e
 
 def parse_sams_into_pair(
     sams1,
@@ -170,12 +160,7 @@
     walks_policy,
     report_3_alignment_end,
     sam_tags,
-<<<<<<< HEAD
-    store_seq,
-    pysam_backend,
-=======
     store_seq
->>>>>>> bb5e919e
 ):
     """
     Parse sam entries corresponding to a Hi-C molecule into alignments
@@ -200,35 +185,9 @@
         return [[algns1[0], algns2[0], algns1, algns2, junction_index]]
 
     # Generate a sorted, gap-filled list of all alignments
-<<<<<<< HEAD
-    algns1 = [
-        parse_algn_pysam(sam, min_mapq, report_3_alignment_end, sam_tags, store_seq)
-        if pysam_backend
-        else parse_algn(
-            sam.rstrip().split("\t"),
-            min_mapq,
-            report_3_alignment_end,
-            sam_tags,
-            store_seq,
-        )
-        for sam in sams1
-    ]
-    algns2 = [
-        parse_algn_pysam(sam, min_mapq, report_3_alignment_end, sam_tags, store_seq)
-        if pysam_backend
-        else parse_algn(
-            sam.rstrip().split("\t"),
-            min_mapq,
-            report_3_alignment_end,
-            sam_tags,
-            store_seq,
-        )
-        for sam in sams2
-    ]
-=======
     algns1 = [ parse_algn_pysam(sam, min_mapq, report_3_alignment_end, sam_tags, store_seq) for sam in sams1 ]
     algns2 = [ parse_algn_pysam(sam, min_mapq, report_3_alignment_end, sam_tags, store_seq) for sam in sams2 ]
->>>>>>> bb5e919e
+
     algns1 = sorted(algns1, key=lambda algn: algn["dist_to_5"])
     algns2 = sorted(algns2, key=lambda algn: algn["dist_to_5"])
 
@@ -253,95 +212,81 @@
 
         # Report all the linear alignments in a read pair
         if walks_policy == "all":
-<<<<<<< HEAD
             # Report linear alignments after deduplication of complex walks with default settings:
             return parse_complex_walk(algns1, algns2, max_molecule_size, 'read')
-=======
-            # Report linear alignments after deduplication of complex walks
-            return rescue_complex_walk(algns1, algns2, max_molecule_size)
->>>>>>> bb5e919e
-
-        # Report only two alignments for a read pair
-        rescued_linear_side = rescue_walk(algns1, algns2, max_molecule_size)
-
-        # Walk was rescued as a simple walk:
-        if rescued_linear_side is not None:
-            junction_index = (
-                f'{1}{"f" if rescued_linear_side==1 else "r"}'  # TODO: replace
-            )
-        # Walk is unrescuable:
+
         else:
-            if walks_policy == "mask":
-                hic_algn1 = _mask_alignment(dict(hic_algn1))
-                hic_algn2 = _mask_alignment(dict(hic_algn2))
-                hic_algn1["type"] = "W"
-                hic_algn2["type"] = "W"
-
-            elif walks_policy == "5any":
-                hic_algn1 = algns1[0]
-                hic_algn2 = algns2[0]
-
-            elif walks_policy == "5unique":
-                hic_algn1 = algns1[0]
-                for algn in algns1:
-                    if algn["is_mapped"] and algn["is_unique"]:
-                        hic_algn1 = algn
-                        break
-
-                hic_algn2 = algns2[0]
-                for algn in algns2:
-                    if algn["is_mapped"] and algn["is_unique"]:
-                        hic_algn2 = algn
-                        break
-
-            elif walks_policy == "3any":
-                hic_algn1 = algns1[-1]
-                hic_algn2 = algns2[-1]
-
-            elif walks_policy == "3unique":
-                hic_algn1 = algns1[-1]
-                for algn in algns1[::-1]:
-                    if algn["is_mapped"] and algn["is_unique"]:
-                        hic_algn1 = algn
-                        break
-
-                hic_algn2 = algns2[-1]
-                for algn in algns2[::-1]:
-                    if algn["is_mapped"] and algn["is_unique"]:
-                        hic_algn2 = algn
-                        break
-
-            # lower-case reported walks on the chimeric side
-            if walks_policy != "mask":
-                if is_chimeric_1:
-                    hic_algn1 = dict(hic_algn1)
-                    hic_algn1["type"] = hic_algn1["type"].lower()
-                if is_chimeric_2:
-                    hic_algn2 = dict(hic_algn2)
-                    hic_algn2["type"] = hic_algn2["type"].lower()
-<<<<<<< HEAD
+            # Report only two alignments for a read pair
+            rescued_linear_side = rescue_walk(algns1, algns2, max_molecule_size)
+
+            # Walk was rescued as a simple walk:
+            if rescued_linear_side is not None:
+                junction_index = (
+                    f'{1}{"f" if rescued_linear_side==1 else "r"}'  # TODO: replace
+                )
+            # Walk is unrescuable:
+            else:
+                if walks_policy == "mask":
+                    hic_algn1 = _mask_alignment(dict(hic_algn1))
+                    hic_algn2 = _mask_alignment(dict(hic_algn2))
+                    hic_algn1["type"] = "W"
+                    hic_algn2["type"] = "W"
+
+                elif walks_policy == "5any":
+                    hic_algn1 = algns1[0]
+                    hic_algn2 = algns2[0]
+
+                elif walks_policy == "5unique":
+                    hic_algn1 = algns1[0]
+                    for algn in algns1:
+                        if algn["is_mapped"] and algn["is_unique"]:
+                            hic_algn1 = algn
+                            break
+
+                    hic_algn2 = algns2[0]
+                    for algn in algns2:
+                        if algn["is_mapped"] and algn["is_unique"]:
+                            hic_algn2 = algn
+                            break
+
+                elif walks_policy == "3any":
+                    hic_algn1 = algns1[-1]
+                    hic_algn2 = algns2[-1]
+
+                elif walks_policy == "3unique":
+                    hic_algn1 = algns1[-1]
+                    for algn in algns1[::-1]:
+                        if algn["is_mapped"] and algn["is_unique"]:
+                            hic_algn1 = algn
+                            break
+
+                    hic_algn2 = algns2[-1]
+                    for algn in algns2[::-1]:
+                        if algn["is_mapped"] and algn["is_unique"]:
+                            hic_algn2 = algn
+                            break
+
+                # lower-case reported walks on the chimeric side
+                if walks_policy != "mask":
+                    if is_chimeric_1:
+                        hic_algn1 = dict(hic_algn1)
+                        hic_algn1["type"] = hic_algn1["type"].lower()
+                    if is_chimeric_2:
+                        hic_algn2 = dict(hic_algn2)
+                        hic_algn2["type"] = hic_algn2["type"].lower()
 
     return [[hic_algn1, hic_algn2, algns1, algns2, junction_index]]
-=======
-
-    return [[hic_algn1, hic_algn2, algns1, algns2, junction_index]]
-
->>>>>>> bb5e919e
+
 
 def parse_cigar_pysam(read):
     """Parse cigar tuples reported as cigartuples of pysam read entry.
     Reports alignment span, clipped nucleotides and more.
     See https://pysam.readthedocs.io/en/latest/api.html#pysam.AlignedSegment.cigartuples
 
-<<<<<<< HEAD
-def parse_cigar(cigar):
-    """Parse cigar string."""
-=======
     :param read: input pysam read entry
     :return: parsed aligned entry (dictionary)
 
     """
->>>>>>> bb5e919e
     matched_bp = 0
     algn_ref_span = 0
     algn_read_span = 0
@@ -349,33 +294,6 @@
     clip5_ref = 0
     clip3_ref = 0
 
-<<<<<<< HEAD
-    if cigar != "*":
-        cur_num = 0
-        for char in cigar:
-            charval = ord(char)
-            if charval >= 48 and charval <= 57:
-                cur_num = cur_num * 10 + (charval - 48)
-            else:
-                if char == "M":
-                    matched_bp += cur_num
-                    algn_ref_span += cur_num
-                    algn_read_span += cur_num
-                    read_len += cur_num
-                elif char == "I":
-                    algn_read_span += cur_num
-                    read_len += cur_num
-                elif char == "D":
-                    algn_ref_span += cur_num
-                elif char == "S" or char == "H":
-                    read_len += cur_num
-                    if matched_bp == 0:
-                        clip5_ref = cur_num
-                    else:
-                        clip3_ref = cur_num
-
-                cur_num = 0
-=======
     cigarstring = read.cigarstring
     cigartuples = read.cigartuples
     if cigartuples is not None:
@@ -398,64 +316,10 @@
                     clip5_ref = length
                 else:
                     clip3_ref = length
->>>>>>> bb5e919e
 
     return {
         "clip5_ref": clip5_ref,
         "clip3_ref": clip3_ref,
-<<<<<<< HEAD
-        "cigar": cigar,
-        "algn_ref_span": algn_ref_span,
-        "algn_read_span": algn_read_span,
-        "read_len": read_len,
-        "matched_bp": matched_bp,
-    }
-
-
-def parse_cigar_pysam(read):
-    """Parse cigar tuples reported as cigartuples of pysam read entry.
-    Reports alignment span, clipped nucleotides and more.
-    See https://pysam.readthedocs.io/en/latest/api.html#pysam.AlignedSegment.cigartuples
-
-    :param read: input pysam read entry
-    :return: parsed aligned entry (dictionary)
-
-    """
-    matched_bp = 0
-    algn_ref_span = 0
-    algn_read_span = 0
-    read_len = 0
-    clip5_ref = 0
-    clip3_ref = 0
-
-    cigarstring = read.cigarstring
-    cigartuples = read.cigartuples
-    if cigartuples is not None:
-        for operation, length in cigartuples:
-            if operation == 0:  # M, match
-                matched_bp += length
-                algn_ref_span += length
-                algn_read_span += length
-                read_len += length
-            elif operation == 1:  # I, insertion
-                algn_read_span += length
-                read_len += length
-            elif operation == 2:  # D, deletion
-                algn_ref_span += length
-            elif (
-                operation == 4 or operation == 5
-            ):  # S and H, soft clip and hard clip, respectively
-                read_len += length
-                if matched_bp == 0:
-                    clip5_ref = length
-                else:
-                    clip3_ref = length
-
-    return {
-        "clip5_ref": clip5_ref,
-        "clip3_ref": clip3_ref,
-=======
->>>>>>> bb5e919e
         "cigar": cigarstring,
         "algn_ref_span": algn_ref_span,
         "algn_read_span": algn_read_span,
@@ -488,16 +352,7 @@
     }
 
 
-<<<<<<< HEAD
-def parse_algn(
-    samcols, min_mapq, report_3_alignment_end=False, sam_tags=None, store_seq=False
-):
-    """Parse sam alignments."""
-    is_mapped = (int(samcols[1]) & 0x04) == 0
-    mapq = int(samcols[4])
-    is_unique = mapq >= min_mapq
-    is_linear = not any([col.startswith("SA:Z:") for col in samcols[11:]])
-=======
+
 def parse_algn_pysam(
     sam, min_mapq, report_3_alignment_end=False, sam_tags=None, store_seq=False
 ):
@@ -515,16 +370,9 @@
     mapq = sam.mapq
     is_unique = sam.is_unique(min_mapq)
     is_linear = sam.is_linear
->>>>>>> bb5e919e
-
     cigar = parse_cigar_pysam(sam)
-
     if is_mapped:
-<<<<<<< HEAD
-        if (int(samcols[1]) & 0x10) == 0:
-=======
         if (flag & 0x10) == 0:
->>>>>>> bb5e919e
             strand = "+"
             dist_to_5 = cigar["clip5_ref"]
             dist_to_3 = cigar["clip3_ref"]
@@ -534,15 +382,6 @@
             dist_to_3 = cigar["clip5_ref"]
 
         if is_unique:
-<<<<<<< HEAD
-            chrom = samcols[2]
-            if strand == "+":
-                pos5 = int(samcols[3])
-                pos3 = int(samcols[3]) + cigar["algn_ref_span"] - 1
-            else:
-                pos5 = int(samcols[3]) + cigar["algn_ref_span"] - 1
-                pos3 = int(samcols[3])
-=======
             chrom = sam.reference_name
             if strand == "+":
                 pos5 = (
@@ -554,7 +393,7 @@
                 pos3 = (
                     sam.reference_end + 1
                 )  # Note that pysam output is zero-based, thus add +1
->>>>>>> bb5e919e
+
         else:
             chrom = _pairsam_format.UNMAPPED_CHROM
             strand = _pairsam_format.UNMAPPED_STRAND
@@ -595,111 +434,11 @@
 
         for col, value in tags:
             for tag in sam_tags:
-<<<<<<< HEAD
-                if col.startswith(tag + ":"):
-                    algn[tag] = col[5:]
-                    continue
-
-    if store_seq:
-        algn["seq"] = samcols[9]
-
-    return algn
-
-
-def parse_algn_pysam(
-    sam, min_mapq, report_3_alignment_end=False, sam_tags=None, store_seq=False
-):
-    """Parse alignments from pysam AlignedSegment entry
-    :param sam: input pysam AlignedSegment entry
-    :param min_mapq: minimal MAPQ to consider as a proper alignment
-    :param report_3_alignment_end: if True, 3'-end of alignment will be reported as position
-    :param sam_tags: list of sam tags to store
-    :param store_seq: if True, the sequence will be parsed and stored in the output
-    :return: parsed aligned entry (dictionary)
-    """
-
-    flag = sam.flag
-    is_mapped = (flag & 0x04) == 0
-    mapq = sam.mapq
-    is_unique = sam.is_unique(min_mapq)
-    is_linear = sam.is_linear
-
-    cigar = parse_cigar_pysam(sam)
-
-    if is_mapped:
-        if (flag & 0x10) == 0:
-            strand = "+"
-            dist_to_5 = cigar["clip5_ref"]
-            dist_to_3 = cigar["clip3_ref"]
-        else:
-            strand = "-"
-            dist_to_5 = cigar["clip3_ref"]
-            dist_to_3 = cigar["clip5_ref"]
-
-        if is_unique:
-            chrom = sam.reference_name
-            if strand == "+":
-                pos5 = (
-                    sam.reference_start + 1
-                )  # Note that pysam output is zero-based, thus add +1
-                pos3 = sam.reference_end + cigar["algn_ref_span"]  # - 1
-            else:
-                pos5 = sam.reference_start + cigar["algn_ref_span"]  # - 1
-                pos3 = (
-                    sam.reference_end + 1
-                )  # Note that pysam output is zero-based, thus add +1
-        else:
-            chrom = _pairsam_format.UNMAPPED_CHROM
-            strand = _pairsam_format.UNMAPPED_STRAND
-            pos5 = _pairsam_format.UNMAPPED_POS
-            pos3 = _pairsam_format.UNMAPPED_POS
-    else:
-        chrom = _pairsam_format.UNMAPPED_CHROM
-        strand = _pairsam_format.UNMAPPED_STRAND
-        pos5 = _pairsam_format.UNMAPPED_POS
-        pos3 = _pairsam_format.UNMAPPED_POS
-
-        dist_to_5 = 0
-        dist_to_3 = 0
-
-    algn = {
-        "chrom": chrom,
-        "pos5": pos5,
-        "pos3": pos3,
-        "strand": strand,
-        "mapq": mapq,
-        "is_mapped": is_mapped,
-        "is_unique": is_unique,
-        "is_linear": is_linear,
-        "dist_to_5": dist_to_5,
-        "dist_to_3": dist_to_3,
-        "type": ("N" if not is_mapped else ("M" if not is_unique else "U")),
-    }
-
-    algn.update(cigar)
-
-    algn["pos"] = algn["pos3"] if report_3_alignment_end else algn["pos5"]
-
-    ### Add tags to the alignment:
-    if sam_tags:
-        tags = sam.tags
-        for tag in sam_tags:
-            algn[tag] = ""
-
-        for col, value in tags:
-            for tag in sam_tags:
                 if col == tag:
                     algn[tag] = value
                     continue
 
     if store_seq:
-=======
-                if col == tag:
-                    algn[tag] = value
-                    continue
-
-    if store_seq:
->>>>>>> bb5e919e
         algn["seq"] = sam.seq
 
     return algn
@@ -870,30 +609,7 @@
     return has_correct_order
 
 
-def push_sam(line, drop_seq, sams1, sams2):
-    """Push line into list of sam entries"""
-
-    sam = line.rstrip()
-    if drop_seq:
-        split_sam = sam.split("\t")
-        split_sam[9] = "*"
-        split_sam[10] = "*"
-        sam = "\t".join(split_sam)
-
-        flag = split_sam[1]
-        flag = int(flag)
-    else:
-        _, flag, _ = sam.split("\t", 2)
-        flag = int(flag)
-
-    if (flag & 0x40) != 0:
-        sams1.append(sam)
-    else:
-        sams2.append(sam)
-    return
-
-
-def push_pysam(sam, drop_seq, sams1, sams2):
+def push_pysam(sam, sams1, sams2):
     """Parse pysam AlignedSegment (sam) into pairtools sams entry"""
 
     flag = sam.flag
@@ -941,10 +657,10 @@
     sams2,
     out_file,
     drop_readid,
+    drop_seq,
     drop_sam,
     add_junction_index,
     add_columns,
-    pysam_backend,
 ):
     """
     SAM is already tab-separated and
@@ -964,38 +680,25 @@
     ]
 
     if not drop_sam:
-        if pysam_backend:
-            for sams in [sams1, sams2]:
-                cols.append(
-                    _pairsam_format.INTER_SAM_SEP.join(
-                        [
-                            sam.to_string().replace(
-                                "\t", _pairsam_format.SAM_SEP
-                            )  # String representation of pysam alignment
-                            + _pairsam_format.SAM_SEP
-                            + "Yt:Z:"
-                            + algn1["type"]
-                            + algn2["type"]
-                            for sam in sams
-                        ]
-                    )
+        for sams in [sams1, sams2]:
+            # if drop_seq:
+            #     for sam in sams:
+            #         sam.query_qualities = ''
+            #         sam.query_sequence = ''
+            cols.append(
+                _pairsam_format.INTER_SAM_SEP.join(
+                    [
+                        sam.to_string().replace(
+                            "\t", _pairsam_format.SAM_SEP
+                        )  # String representation of pysam alignment
+                        + _pairsam_format.SAM_SEP
+                        + "Yt:Z:"
+                        + algn1["type"]
+                        + algn2["type"]
+                        for sam in sams
+                    ]
                 )
-        else:
-            for sams in [sams1, sams2]:
-                cols.append(
-                    _pairsam_format.INTER_SAM_SEP.join(
-                        [
-                            (
-                                sam.replace("\t", _pairsam_format.SAM_SEP)
-                                + _pairsam_format.SAM_SEP
-                                + "Yt:Z:"
-                                + algn1["type"]
-                                + algn2["type"]
-                            )
-                            for sam in sams
-                        ]
-                    )
-                )
+            )
 
     if add_junction_index:
         cols.append(junction_index)
@@ -1018,8 +721,7 @@
     sam_tags,
     store_seq,
     single_end,
-    coordinate_system,
-    pysam_backend,
+    coordinate_system
 ):
     """
     Parse sam entries corresponding to a Hi-C molecule into alignments in parse2 mode
@@ -1040,12 +742,7 @@
     if single_end:
         sams = sams2  # TODO: Check why it is always the second alignment, and not the first one
         # Generate a sorted, gap-filled list of all alignments
-        algns1 = [
-            parse_algn_pysam(sam, min_mapq, report_3_alignment_end, sam_tags, store_seq)
-            if pysam_backend
-            else parse_algn(sam.rstrip().split("\t"), min_mapq, sam_tags, store_seq)
-            for sam in sams
-        ]
+        algns1 = [parse_algn_pysam(sam, min_mapq, report_3_alignment_end, sam_tags, store_seq) for sam in sams1]
         algns1 = sorted(algns1, key=lambda algn: algn["dist_to_5"])
         if max_inter_align_gap is not None:
             _convert_gaps_into_alignments(algns1, max_inter_align_gap)
@@ -1076,20 +773,9 @@
             return [[algns1[0], algns2[0], algns1, algns2, "1u"]]
 
         # Generate a sorted, gap-filled list of all alignments
-        algns1 = [
-            parse_algn_pysam(sam, min_mapq, report_3_alignment_end, sam_tags, store_seq)
-            if pysam_backend
-            else
-            parse_algn(sam.rstrip().split("\t"), min_mapq, report_3_alignment_end, sam_tags, store_seq)
-            for sam in sams1
-        ]
-        algns2 = [
-            parse_algn_pysam(sam, min_mapq, report_3_alignment_end, sam_tags, store_seq)
-            if pysam_backend
-            else
-            parse_algn(sam.rstrip().split("\t"), min_mapq, report_3_alignment_end, sam_tags, store_seq)
-            for sam in sams2
-        ]
+        algns1 = [parse_algn_pysam(sam, min_mapq, report_3_alignment_end, sam_tags, store_seq) for sam in sams1]
+        algns2 = [parse_algn_pysam(sam, min_mapq, report_3_alignment_end, sam_tags, store_seq) for sam in sams2]
+
         algns1 = sorted(algns1, key=lambda algn: algn["dist_to_5"])
         algns2 = sorted(algns2, key=lambda algn: algn["dist_to_5"])
 
@@ -1184,11 +870,7 @@
     n_algns1 = len(algns1)
     n_algns2 = len(algns2)
 
-<<<<<<< HEAD
-    # Iterative search of overlap, let's initialize some useful variables:
-=======
-    # Iterative search of overlap
->>>>>>> bb5e919e
+    # Iterative search of overlap, initialize some useful variables:
     current_forward_junction = current_reverse_junction = 1  # p. 1, initialization
     remaining_forward_junctions = (
         n_algns1 - 1
@@ -1223,30 +905,8 @@
                 allowed_offset,
             )
 
-<<<<<<< HEAD
             # There is a potential overlap, we need to check whether it's consistent,
             # i.e. that the remaining pairs of forward downstream and reverse upstream junctions overlap as well:
-=======
-        # p. 4: if potential overlap can be formed
-        while (remaining_forward_junctions > checked_reverse_junctions) and (
-            remaining_reverse_junctions > 0
-        ):
-
-            # p. 5: check the current pairs of junctions
-            is_overlap = pairs_do_overlap(
-                (
-                    algns1[-current_forward_junction - 1],
-                    algns1[-current_forward_junction],
-                ),
-                (
-                    algns2[-current_reverse_junction - 1],
-                    algns2[-current_reverse_junction],
-                ),
-                allowed_offset,
-            )
-
-            # p. 5: check the remaining pairs of forward downstream / reverse upstream junctions
->>>>>>> bb5e919e
             if is_overlap:
                 last_idx_forward_temp = current_forward_junction
                 last_idx_reverse_temp = current_reverse_junction
@@ -1279,21 +939,14 @@
             checked_reverse_junctions += 1
             remaining_reverse_junctions -= 1
 
-<<<<<<< HEAD
         # No overlap found, roll the current_idx_reverse back to the initial value:
         if not is_overlap:
-=======
-        if (
-            not is_overlap
-        ):  # No overlap found, roll the current_idx_reverse back to the initial value
->>>>>>> bb5e919e
             current_reverse_junction = 1
 
     # If there are less than 2 chimeras in either forward or reverse read, or no overlapping junctions found,
     # then current_reverse_junction is 1, and we check whether the last alignments of forward and reverse reads overlap.
     if current_reverse_junction == 1:
         last_reported_alignment_forward = last_reported_alignment_reverse = 1
-<<<<<<< HEAD
         # If the last alignments on forward and reverse overlap, then report the last pairs of junctions on each side:
         if ends_do_overlap(algns1[-1], algns2[-1], max_fragment_size, allowed_offset):
             if (
@@ -1329,58 +982,12 @@
                         flip_forward=True if coordinate_system == "read" else False,
                         flip_reverse=True if coordinate_system == "walk" else False,
                     )
-=======
-        if ends_do_overlap(algns1[-1], algns2[-1], max_molecule_size, allowed_offset):
-            # Report the modified last junctions:
-            if n_algns1 >= 2:
-                # store the type of contact and do not modify original entry:
-                hic_algn1 = dict(algns1[-2])
-                hic_algn2 = dict(algns2[-1])
-                # Modify pos3 of reverse read alignment to correspond to actual observed 5' ends in forward read:
-                hic_algn2["pos3"] = algns1[-1]["pos5"]
-                hic_algn1["type"] = (
-                    "N"
-                    if not hic_algn1["is_mapped"]
-                    else ("M" if not hic_algn1["is_unique"] else "U")
-                )
-                hic_algn2["type"] = (
-                    "N"
-                    if not hic_algn2["is_mapped"]
-                    else ("M" if not hic_algn2["is_unique"] else "U")
-                )
-                junction_index = f"{len(algns1)-1}f"
-                final_contacts.append(
-                    [hic_algn1, hic_algn2, algns1, algns2, junction_index]
-                )
-                last_reported_alignment_forward = 2
-            if n_algns2 >= 2:
-                # store the type of contact and do not modify original entry:
-                hic_algn1 = dict(algns1[-1])
-                hic_algn2 = dict(algns2[-2])
-                # Modify pos3 of forward read alignment to correspond to actual observed 5' ends in reverse read:
-                hic_algn1["pos3"] = algns2[-1]["pos5"]
-                hic_algn1["type"] = (
-                    "N"
-                    if not hic_algn1["is_mapped"]
-                    else ("M" if not hic_algn1["is_unique"] else "U")
-                )
-                hic_algn2["type"] = (
-                    "N"
-                    if not hic_algn2["is_mapped"]
-                    else ("M" if not hic_algn2["is_unique"] else "U")
-                )
-                junction_index = f"{len(algns1)}r"
-                final_contacts.append(
-                    [hic_algn1, hic_algn2, algns1, algns2, junction_index]
-                )
->>>>>>> bb5e919e
                 last_reported_alignment_reverse = 2
             # If n_algns1==n_algns2==1 and alignments overlap, then we don't need to check,
             # it's a non-ligated DNA fragment that we don't report. TODO: rethink this decision?
         # If end alignments do not overlap, then there is no evidence of ligation junction for the pair.
         # Report regular pair:
         else:
-<<<<<<< HEAD
             push_pair(
                 algns1[-1],
                 algns2[-1],
@@ -1389,25 +996,6 @@
                 algns2,
                 junction_index=f"{len(algns1)}u",
                 flip_reverse=True if coordinate_system == "walk" else False,
-=======
-            hic_algn1 = dict(
-                algns1[-1]
-            )  # "dict" trick to store the type of contact and not modify original entry
-            hic_algn2 = dict(algns2[-1])
-            hic_algn1["type"] = (
-                "N"
-                if not hic_algn1["is_mapped"]
-                else ("M" if not hic_algn1["is_unique"] else "U")
-            )
-            hic_algn2["type"] = (
-                "N"
-                if not hic_algn2["is_mapped"]
-                else ("M" if not hic_algn2["is_unique"] else "U")
-            )
-            junction_index = f"{len(algns1)}u"
-            final_contacts.append(
-                [hic_algn1, hic_algn2, algns1, algns2, junction_index]
->>>>>>> bb5e919e
             )
 
     # If we have an overlap of junctions:
@@ -1415,15 +1003,9 @@
         last_reported_alignment_forward = (
             last_reported_alignment_reverse
         ) = current_reverse_junction
-<<<<<<< HEAD
 
     # Report all the sequential alignments:
-=======
->>>>>>> bb5e919e
-
-    # Report all the sequential chimeric pairs in the forward read up to overlap:
     for i in range(0, n_algns1 - last_reported_alignment_forward):
-<<<<<<< HEAD
         push_pair(
             algns1[i],
             algns1[i + 1],
@@ -1433,28 +1015,11 @@
             junction_index=f"{i + 1}f",
             flip_reverse=True if coordinate_system == "pair" else False,
         )
-=======
-        hic_algn1 = dict(algns1[i])
-        hic_algn2 = dict(algns1[i + 1])
-        hic_algn1["type"] = (
-            "N"
-            if not hic_algn1["is_mapped"]
-            else ("M" if not hic_algn1["is_unique"] else "U")
-        )
-        hic_algn2["type"] = (
-            "N"
-            if not hic_algn2["is_mapped"]
-            else ("M" if not hic_algn2["is_unique"] else "U")
-        )
-        junction_index = f"{i + 1}f"
-        final_contacts.append([hic_algn1, hic_algn2, algns1, algns2, junction_index])
->>>>>>> bb5e919e
 
     # Report the overlap
     for i_overlapping in range(current_reverse_junction - 1):
         idx_forward = n_algns1 - current_reverse_junction + i_overlapping
         idx_reverse = n_algns2 - 1 - i_overlapping
-<<<<<<< HEAD
         push_pair(
             algns1[idx_forward],
             algns1[idx_forward + 1],
@@ -1465,30 +1030,11 @@
             adjust_reverse_3=algns2[idx_reverse - 1]["pos5"],
             flip_reverse=True if coordinate_system == "pair" else False,
         )
-=======
-
-        hic_algn1 = dict(algns1[idx_forward])
-        hic_algn2 = dict(algns1[idx_forward + 1])
-        hic_algn2["pos3"] = algns2[idx_reverse - 1]["pos5"]
-        hic_algn1["type"] = (
-            "N"
-            if not hic_algn1["is_mapped"]
-            else ("M" if not hic_algn1["is_unique"] else "U")
-        )
-        hic_algn2["type"] = (
-            "N"
-            if not hic_algn2["is_mapped"]
-            else ("M" if not hic_algn2["is_unique"] else "U")
-        )
-        junction_index = f"{idx_forward + 1}b"
-        final_contacts.append([hic_algn1, hic_algn2, algns1, algns2, junction_index])
->>>>>>> bb5e919e
 
     # Report all the sequential chimeric pairs in the reverse read, but not the overlap:
     for i in range(
         0, min(current_reverse_junction, n_algns2 - last_reported_alignment_reverse)
     ):
-<<<<<<< HEAD
         # Two principal cases to determine the junction index for alignments on the reverse read:
         if current_reverse_junction > 1:
             junction_index = (
@@ -1541,28 +1087,10 @@
     # Sort the pairs according to the order of appearance in the reads.
     # Take the junction index (last element in each entry from its end),
     # and put forward reads first, then the reverse reads:
-=======
-        hic_algn1 = dict(algns2[i])
-        hic_algn2 = dict(algns2[i + 1])
-        hic_algn1["type"] = (
-            "N"
-            if not hic_algn1["is_mapped"]
-            else ("M" if not hic_algn1["is_unique"] else "U")
-        )
-        hic_algn2["type"] = (
-            "N"
-            if not hic_algn2["is_mapped"]
-            else ("M" if not hic_algn2["is_unique"] else "U")
-        )
-        junction_index = f"{n_algns1 +  min(current_reverse_junction, n_algns2 - last_reported_alignment_reverse) - i - (1 if  current_reverse_junction>1 else 0)}r"
-        final_contacts.append([hic_algn1, hic_algn2, algns1, algns2, junction_index])
-
->>>>>>> bb5e919e
     final_contacts.sort(key=lambda x: int(x[-1][:-1]))
     return final_contacts
 
 
-<<<<<<< HEAD
 def flip_alignment(hic_algn):
     """
     Flip a single alignment as if it was sequenced from the opposite end
@@ -1631,8 +1159,6 @@
     return 0
 
 
-=======
->>>>>>> bb5e919e
 ### Additional functions for complex walks rescue ###
 def ends_do_overlap(algn1, algn2, max_fragment_size=500, allowed_offset=5):
     """
@@ -1678,11 +1204,7 @@
         )
         distance_outer_ends = algn1["pos5"] - algn2["pos5"]
 
-<<<<<<< HEAD
     do_overlap &= distance_outer_ends <= max_fragment_size + allowed_offset
-=======
-    do_overlap &= distance_outer_ends <= max_molecule_size + allowed_offset
->>>>>>> bb5e919e
     do_overlap &= distance_outer_ends >= min_algn_size - allowed_offset
 
     if do_overlap:
@@ -1752,250 +1274,3 @@
         return 1
     else:
         return 0
-
-
-<<<<<<< HEAD
-# TODO: check whether we need this broken function
-# def parse_alternative_algns(samcols):
-#    alt_algns = []
-#    for col in samcols[11:]:
-#        if not col.startswith('XA:Z:'):
-#            continue
-#
-#        for SA in col[5:].split(';'):
-#            if not SA:
-#                continue
-#            SAcols = SA.split(',')
-#
-#            chrom = SAcols[0]
-#            strand = '-' if SAcols[1]<0 else '+'
-#
-#            cigar = parse_cigar(SAcols[2])
-#            NM = SAcols[3]
-#
-#            pos = _pairsam_format.UNMAPPED_POS
-#            if strand == '+':
-#                pos = int(SAcols[1])
-#            else:
-#                pos = int(SAcols[1]) + cigar['algn_ref_span']
-#
-#            alt_algns.append({
-#                'chrom': chrom,
-#                'pos': pos,
-#                'strand': strand,
-#                'mapq': mapq, # TODO: Is not defined in this piece of code
-#                'is_mapped': True,
-#                'is_unique': False,
-#                'is_linear': None,
-#                'cigar': cigar,
-#                'NM': NM,
-#                'dist_to_5': cigar['clip5_ref'] if strand == '+' else cigar['clip3_ref'],
-#            })
-#
-#    return supp_algns # TODO: This one seems not to be used in the code...
-
-# def parse_supp(samcols, min_mapq):
-#    supp_algns = []
-#    for col in samcols[11:]:
-#        if not col.startswith('SA:Z:'):
-#            continue
-#
-#        for SA in col[5:].split(';'):
-#            if not SA:
-#                continue
-#            SAcols = SA.split(',')
-#            mapq = int(SAcols[4])
-#            is_unique = (mapq >= min_mapq)
-#
-#            chrom = SAcols[0] if is_unique else _pairsam_format.UNMAPPED_CHROM
-#            strand = SAcols[2] if is_unique else _pairsam_format.UNMAPPED_STRAND
-#
-#            cigar = parse_cigar(SAcols[3])
-#
-#            pos = _pairsam_format.UNMAPPED_POS
-#            if is_unique:
-#                if strand == '+':
-#                    pos = int(SAcols[1])
-#                else:
-#                    pos = int(SAcols[1]) + cigar['algn_ref_span']
-#
-#            supp_algns.append({
-#                'chrom': chrom,
-#                'pos': pos,
-#                'strand': strand,
-#                'mapq': mapq,
-#                'is_mapped': True,
-#                'is_unique': is_unique,
-#                'is_linear': None,
-#                'cigar': cigar,
-#                'dist_to_5': cigar['clip5_ref'] if strand == '+' else cigar['clip3_ref'],
-#            })
-#
-#    return supp_algns
-=======
-def _convert_gaps_into_alignments(sorted_algns, max_inter_align_gap):
-    if (len(sorted_algns) == 1) and (not sorted_algns[0]["is_mapped"]):
-        return
-
-    last_5_pos = 0
-    for i in range(len(sorted_algns)):
-        algn = sorted_algns[i]
-        if algn["dist_to_5"] - last_5_pos > max_inter_align_gap:
-            new_algn = empty_alignment()
-            new_algn["dist_to_5"] = last_5_pos
-            new_algn["algn_read_span"] = algn["dist_to_5"] - last_5_pos
-            new_algn["read_len"] = algn["read_len"]
-            new_algn["dist_to_3"] = new_algn["read_len"] - algn["dist_to_5"]
-
-            last_5_pos = algn["dist_to_5"] + algn["algn_read_span"]
-
-            sorted_algns.insert(i, new_algn)
-            i += 2
-        else:
-            last_5_pos = max(last_5_pos, algn["dist_to_5"] + algn["algn_read_span"])
-            i += 1
-
-
-def _mask_alignment(algn):
-    """
-    Reset the coordinates of an alignment.
-    """
-    algn["chrom"] = _pairsam_format.UNMAPPED_CHROM
-    algn["pos5"] = _pairsam_format.UNMAPPED_POS
-    algn["pos3"] = _pairsam_format.UNMAPPED_POS
-    algn["pos"] = _pairsam_format.UNMAPPED_POS
-    algn["strand"] = _pairsam_format.UNMAPPED_STRAND
-
-    return algn
-
-
-def check_pair_order(algn1, algn2, chrom_enum):
-    """
-    Check if a pair of alignments has the upper-triangular order or
-    has to be flipped.
-    """
-
-    # First, the pair is flipped according to the type of mapping on its sides.
-    # Later, we will check it is mapped on both sides and, if so, flip the sides
-    # according to these coordinates.
-
-    has_correct_order = (algn1["is_mapped"], algn1["is_unique"]) <= (
-        algn2["is_mapped"],
-        algn2["is_unique"],
-    )
-
-    # If a pair has coordinates on both sides, it must be flipped according to
-    # its genomic coordinates.
-    if (algn1["chrom"] != _pairsam_format.UNMAPPED_CHROM) and (
-        algn2["chrom"] != _pairsam_format.UNMAPPED_CHROM
-    ):
-
-        has_correct_order = (chrom_enum[algn1["chrom"]], algn1["pos"]) <= (
-            chrom_enum[algn2["chrom"]],
-            algn2["pos"],
-        )
-
-    return has_correct_order
-
-
-def push_pysam(sam, sams1, sams2):
-    """Parse pysam AlignedSegment (sam) into pairtools sams entry"""
-
-    flag = sam.flag
-
-    if (flag & 0x40) != 0:
-        sams1.append(sam)  # Forward read, or first read in a pair
-    else:
-        sams2.append(sam)  # Reverse read, or mate pair
-    return
-
-
-def write_all_algnments(readID, all_algns1, all_algns2, out_file):
-    for side_idx, all_algns in enumerate((all_algns1, all_algns2)):
-        out_file.write(readID)
-        out_file.write("\t")
-        out_file.write(str(side_idx + 1))
-        out_file.write("\t")
-        for algn in sorted(all_algns, key=lambda x: x["dist_to_5"]):
-            out_file.write(algn["chrom"])
-            out_file.write("\t")
-            out_file.write(str(algn["pos5"]))
-            out_file.write("\t")
-            out_file.write(algn["strand"])
-            out_file.write("\t")
-            out_file.write(str(algn["mapq"]))
-            out_file.write("\t")
-            out_file.write(str(algn["cigar"]))
-            out_file.write("\t")
-            out_file.write(str(algn["dist_to_5"]))
-            out_file.write("\t")
-            out_file.write(str(algn["dist_to_5"] + algn["algn_read_span"]))
-            out_file.write("\t")
-            out_file.write(str(algn["matched_bp"]))
-            out_file.write("\t")
-
-        out_file.write("\n")
-
-
-def write_pairsam(
-    algn1,
-    algn2,
-    readID,
-    junction_index,
-    sams1,
-    sams2,
-    out_file,
-    drop_readid,
-    drop_seq,
-    drop_sam,
-    add_junction_index,
-    add_columns,
-):
-    """
-    SAM is already tab-separated and
-    any printable character between ! and ~ may appear in the PHRED field!
-    (http://www.ascii-code.com/)
-    Thus, use the vertical tab character to separate fields!
-    """
-    cols = [
-        "." if drop_readid else readID,
-        algn1["chrom"],
-        str(algn1["pos"]),
-        algn2["chrom"],
-        str(algn2["pos"]),
-        algn1["strand"],
-        algn2["strand"],
-        algn1["type"] + algn2["type"],
-    ]
-
-    if not drop_sam:
-        for sams in [sams1, sams2]:
-            if drop_seq:
-                for sam in sams:
-                    sam.query_qualities = ''
-                    sam.query_sequence = ''
-            cols.append(
-                _pairsam_format.INTER_SAM_SEP.join(
-                    [
-                        sam.to_string().replace(
-                            "\t", _pairsam_format.SAM_SEP
-                        )  # String representation of pysam alignment
-                        + _pairsam_format.SAM_SEP
-                        + "Yt:Z:"
-                        + algn1["type"]
-                        + algn2["type"]
-                        for sam in sams
-                    ]
-                )
-            )
-
-    if add_junction_index:
-        cols.append(junction_index)
-
-    for col in add_columns:
-        # use get b/c empty alignments would not have sam tags (NM, AS, etc)
-        cols.append(str(algn1.get(col, "")))
-        cols.append(str(algn2.get(col, "")))
-
-    out_file.write(_pairsam_format.PAIRSAM_SEP.join(cols) + "\n")
->>>>>>> bb5e919e
