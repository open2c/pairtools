--- conflicted
+++ resolved
@@ -123,11 +123,7 @@
 from .pairtools_restrict import restrict
 from .pairtools_phase import phase
 from .pairtools_parse import parse
-<<<<<<< HEAD
 from .pairtools_parse2 import parse2
-from ._parse import parse_cigar, parse_algn # TODO: is this import needed?
-=======
->>>>>>> bb5e919e
 from .pairtools_stats import stats
 from .pairtools_sample import sample
 from .pairtools_filterbycov import filterbycov